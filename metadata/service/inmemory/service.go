--- conflicted
+++ resolved
@@ -68,10 +68,7 @@
 			serviceDefinitions:    &sync.Map{},
 			lock:                  &sync.RWMutex{},
 			metadataInfo:          nil,
-<<<<<<< HEAD
-=======
 			mOnce:                 &sync.Once{},
->>>>>>> 03416264
 		}
 	})
 	return metadataServiceInstance, nil
@@ -238,16 +235,6 @@
 	return v.(string), nil
 }
 
-<<<<<<< HEAD
-func (mts *MetadataService) GetMetadataInfo(revision string) *common.MetadataInfo {
-	if revision == "" {
-		return mts.metadataInfo
-	}
-	if mts.metadataInfo.CalAndGetRevision() != revision {
-		return nil
-	}
-	return mts.metadataInfo
-=======
 func (mts *MetadataService) GetMetadataInfo(revision string) (*common.MetadataInfo, error) {
 	if revision == "" {
 		return mts.metadataInfo, nil
@@ -256,7 +243,6 @@
 		return nil, nil
 	}
 	return mts.metadataInfo, nil
->>>>>>> 03416264
 }
 
 func (mts *MetadataService) GetExportedServiceURLs() []*common.URL {
@@ -275,11 +261,8 @@
 
 func (mts *MetadataService) GetMetadataServiceURL() *common.URL {
 	return mts.metadataServiceURL
-<<<<<<< HEAD
-=======
 }
 
 func (mts *MetadataService) SetMetadataServiceURL(url *common.URL) {
 	mts.metadataServiceURL = url
->>>>>>> 03416264
 }