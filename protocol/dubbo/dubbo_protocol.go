/*
 * Licensed to the Apache Software Foundation (ASF) under one or more
 * contributor license agreements.  See the NOTICE file distributed with
 * this work for additional information regarding copyright ownership.
 * The ASF licenses this file to You under the Apache License, Version 2.0
 * (the "License"); you may not use this file except in compliance with
 * the License.  You may obtain a copy of the License at
 *
 *     http://www.apache.org/licenses/LICENSE-2.0
 *
 * Unless required by applicable law or agreed to in writing, software
 * distributed under the License is distributed on an "AS IS" BASIS,
 * WITHOUT WARRANTIES OR CONDITIONS OF ANY KIND, either express or implied.
 * See the License for the specific language governing permissions and
 * limitations under the License.
 */

package dubbo

import (
	"context"
	"fmt"
	"sync"
	"time"
)

import (
	"github.com/opentracing/opentracing-go"
)

import (
	"github.com/apache/dubbo-go/common"
	"github.com/apache/dubbo-go/common/constant"
	"github.com/apache/dubbo-go/common/extension"
	"github.com/apache/dubbo-go/common/logger"
	"github.com/apache/dubbo-go/config"
	"github.com/apache/dubbo-go/protocol"
<<<<<<< HEAD
	"github.com/apache/dubbo-go/protocol/dubbo/impl/remoting"
=======
	"github.com/apache/dubbo-go/protocol/invocation"
	"github.com/apache/dubbo-go/remoting"
	"github.com/apache/dubbo-go/remoting/getty"
>>>>>>> d6ac7591
)

const (
	// DUBBO is dubbo protocol name
	DUBBO = "dubbo"
)

var (
	// Make the connection can be shared.
	// It will create one connection for one address (ip+port)
	exchangeClientMap *sync.Map = new(sync.Map)
	exchangeLock      *sync.Map = new(sync.Map)
)

func init() {
	extension.SetProtocol(DUBBO, GetProtocol)
}

var (
	dubboProtocol *DubboProtocol
)

<<<<<<< HEAD
// DubboProtocol is a dubbo protocol implement.
type DubboProtocol struct {
	protocol.BaseProtocol
	serverMap  map[string]*remoting.Server
	serverLock sync.Mutex
}

// NewDubboProtocol create a dubbo protocol.
func NewDubboProtocol() *DubboProtocol {
	return &DubboProtocol{
		BaseProtocol: protocol.NewBaseProtocol(),
		serverMap:    make(map[string]*remoting.Server),
	}
}

// Export export dubbo service.
=======
// It support dubbo protocol. It implements Protocol interface for dubbo protocol.
type DubboProtocol struct {
	protocol.BaseProtocol
	// It is store relationship about serviceKey(group/interface:version) and ExchangeServer
	// The ExchangeServer is introduced to replace of Server. Because Server is depend on getty directly.
	serverMap  map[string]*remoting.ExchangeServer
	serverLock sync.Mutex
}

// nolint
func NewDubboProtocol() *DubboProtocol {
	return &DubboProtocol{
		BaseProtocol: protocol.NewBaseProtocol(),
		serverMap:    make(map[string]*remoting.ExchangeServer),
	}
}

// nolint
>>>>>>> d6ac7591
func (dp *DubboProtocol) Export(invoker protocol.Invoker) protocol.Exporter {
	url := invoker.GetUrl()
	serviceKey := url.ServiceKey()
	exporter := NewDubboExporter(serviceKey, invoker, dp.ExporterMap())
	dp.SetExporterMap(serviceKey, exporter)
	logger.Infof("Export service: %s", url.String())
	// start server
	dp.openServer(url)
	return exporter
}

<<<<<<< HEAD
// Refer create dubbo service reference.
=======
// nolint
>>>>>>> d6ac7591
func (dp *DubboProtocol) Refer(url common.URL) protocol.Invoker {
	exchangeClient := getExchangeClient(url)
	if exchangeClient == nil {
		logger.Warnf("can't dial the server: %+v", url.Location)
		return nil
	}
<<<<<<< HEAD

	invoker := NewDubboInvoker(url, remoting.NewClient(remoting.Options{
		ConnectTimeout: config.GetConsumerConfig().ConnectTimeout,
		RequestTimeout: requestTimeout,
	}))
=======
	invoker := NewDubboInvoker(url, exchangeClient)
>>>>>>> d6ac7591
	dp.SetInvokers(invoker)
	logger.Infof("Refer service: %s", url.String())
	return invoker
}

<<<<<<< HEAD
// Destroy destroy dubbo service.
=======
// nolint
>>>>>>> d6ac7591
func (dp *DubboProtocol) Destroy() {
	logger.Infof("DubboProtocol destroy.")

	dp.BaseProtocol.Destroy()

	// stop server
	for key, server := range dp.serverMap {
		delete(dp.serverMap, key)
		server.Stop()
	}
}

func (dp *DubboProtocol) openServer(url common.URL) {
	_, ok := dp.serverMap[url.Location]
	if !ok {
		_, ok := dp.ExporterMap().Load(url.ServiceKey())
		if !ok {
			panic("[DubboProtocol]" + url.Key() + "is not existing")
		}

		dp.serverLock.Lock()
		_, ok = dp.serverMap[url.Location]
		if !ok {
<<<<<<< HEAD
			srv := remoting.NewServer(NewStubHandler())
=======
			handler := func(invocation *invocation.RPCInvocation) protocol.RPCResult {
				return doHandleRequest(invocation)
			}
			srv := remoting.NewExchangeServer(url, getty.NewServer(url, handler))
>>>>>>> d6ac7591
			dp.serverMap[url.Location] = srv
			srv.Start()
		}
		dp.serverLock.Unlock()
	}
}

// GetProtocol get a single dubbo protocol.
func GetProtocol() protocol.Protocol {
	if dubboProtocol == nil {
		dubboProtocol = NewDubboProtocol()
	}
	return dubboProtocol
}

func doHandleRequest(rpcInvocation *invocation.RPCInvocation) protocol.RPCResult {
	exporter, _ := dubboProtocol.ExporterMap().Load(rpcInvocation.ServiceKey())
	result := protocol.RPCResult{}
	if exporter == nil {
		err := fmt.Errorf("don't have this exporter, key: %s", rpcInvocation.ServiceKey())
		logger.Errorf(err.Error())
		result.Err = err
		//reply(session, p, hessian.PackageResponse)
		return result
	}
	invoker := exporter.(protocol.Exporter).GetInvoker()
	if invoker != nil {
		// FIXME
		ctx := rebuildCtx(rpcInvocation)

		invokeResult := invoker.Invoke(ctx, rpcInvocation)
		if err := invokeResult.Error(); err != nil {
			result.Err = invokeResult.Error()
			//p.Header.ResponseStatus = hessian.Response_OK
			//p.Body = hessian.NewResponse(nil, err, result.Attachments())
		} else {
			result.Rest = invokeResult.Result()
			//p.Header.ResponseStatus = hessian.Response_OK
			//p.Body = hessian.NewResponse(res, nil, result.Attachments())
		}
	} else {
		result.Err = fmt.Errorf("don't have the invoker, key: %s", rpcInvocation.ServiceKey())
	}
	return result
}

func getExchangeClient(url common.URL) *remoting.ExchangeClient {
	clientTmp, ok := exchangeClientMap.Load(url.Location)
	if !ok {
		var exchangeClientTmp *remoting.ExchangeClient
		func() {
			// lock for NewExchangeClient and store into map.
			_, loaded := exchangeLock.LoadOrStore(url.Location, 0x00)
			// unlock
			defer exchangeLock.Delete(url.Location)
			if loaded {
				// retry for 5 times.
				for i := 0; i < 5; i++ {
					if clientTmp, ok = exchangeClientMap.Load(url.Location); ok {
						break
					} else {
						// if cannot get, sleep a while.
						time.Sleep(time.Duration(i*100) * time.Millisecond)
					}
				}
				return
			}
			// new ExchangeClient
			exchangeClientTmp = remoting.NewExchangeClient(url, getty.NewClient(getty.Options{
				ConnectTimeout: config.GetConsumerConfig().ConnectTimeout,
			}), config.GetConsumerConfig().ConnectTimeout, false)
			// input store
			if exchangeClientTmp != nil {
				exchangeClientMap.Store(url.Location, exchangeClientTmp)
			}
		}()
		if exchangeClientTmp != nil {
			return exchangeClientTmp
		}
	}
	// cannot dial the server
	if clientTmp == nil {
		return nil
	}
	exchangeClient, ok := clientTmp.(*remoting.ExchangeClient)
	if !ok {
		exchangeClientTmp := remoting.NewExchangeClient(url, getty.NewClient(getty.Options{
			ConnectTimeout: config.GetConsumerConfig().ConnectTimeout,
		}), config.GetConsumerConfig().ConnectTimeout, false)
		if exchangeClientTmp != nil {
			exchangeClientMap.Store(url.Location, exchangeClientTmp)
		}
		return exchangeClientTmp
	}
	return exchangeClient
}

// rebuildCtx rebuild the context by attachment.
// Once we decided to transfer more context's key-value, we should change this.
// now we only support rebuild the tracing context
func rebuildCtx(inv *invocation.RPCInvocation) context.Context {
	ctx := context.WithValue(context.Background(), "attachment", inv.Attachments())

	// actually, if user do not use any opentracing framework, the err will not be nil.
	spanCtx, err := opentracing.GlobalTracer().Extract(opentracing.TextMap,
		opentracing.TextMapCarrier(inv.Attachments()))
	if err == nil {
		ctx = context.WithValue(ctx, constant.TRACING_REMOTE_SPAN_CTX, spanCtx)
	}
	return ctx
}<|MERGE_RESOLUTION|>--- conflicted
+++ resolved
@@ -35,13 +35,9 @@
 	"github.com/apache/dubbo-go/common/logger"
 	"github.com/apache/dubbo-go/config"
 	"github.com/apache/dubbo-go/protocol"
-<<<<<<< HEAD
-	"github.com/apache/dubbo-go/protocol/dubbo/impl/remoting"
-=======
 	"github.com/apache/dubbo-go/protocol/invocation"
 	"github.com/apache/dubbo-go/remoting"
 	"github.com/apache/dubbo-go/remoting/getty"
->>>>>>> d6ac7591
 )
 
 const (
@@ -64,24 +60,6 @@
 	dubboProtocol *DubboProtocol
 )
 
-<<<<<<< HEAD
-// DubboProtocol is a dubbo protocol implement.
-type DubboProtocol struct {
-	protocol.BaseProtocol
-	serverMap  map[string]*remoting.Server
-	serverLock sync.Mutex
-}
-
-// NewDubboProtocol create a dubbo protocol.
-func NewDubboProtocol() *DubboProtocol {
-	return &DubboProtocol{
-		BaseProtocol: protocol.NewBaseProtocol(),
-		serverMap:    make(map[string]*remoting.Server),
-	}
-}
-
-// Export export dubbo service.
-=======
 // It support dubbo protocol. It implements Protocol interface for dubbo protocol.
 type DubboProtocol struct {
 	protocol.BaseProtocol
@@ -100,7 +78,6 @@
 }
 
 // nolint
->>>>>>> d6ac7591
 func (dp *DubboProtocol) Export(invoker protocol.Invoker) protocol.Exporter {
 	url := invoker.GetUrl()
 	serviceKey := url.ServiceKey()
@@ -112,36 +89,20 @@
 	return exporter
 }
 
-<<<<<<< HEAD
 // Refer create dubbo service reference.
-=======
-// nolint
->>>>>>> d6ac7591
 func (dp *DubboProtocol) Refer(url common.URL) protocol.Invoker {
 	exchangeClient := getExchangeClient(url)
 	if exchangeClient == nil {
 		logger.Warnf("can't dial the server: %+v", url.Location)
 		return nil
 	}
-<<<<<<< HEAD
-
-	invoker := NewDubboInvoker(url, remoting.NewClient(remoting.Options{
-		ConnectTimeout: config.GetConsumerConfig().ConnectTimeout,
-		RequestTimeout: requestTimeout,
-	}))
-=======
 	invoker := NewDubboInvoker(url, exchangeClient)
->>>>>>> d6ac7591
 	dp.SetInvokers(invoker)
 	logger.Infof("Refer service: %s", url.String())
 	return invoker
 }
 
-<<<<<<< HEAD
 // Destroy destroy dubbo service.
-=======
-// nolint
->>>>>>> d6ac7591
 func (dp *DubboProtocol) Destroy() {
 	logger.Infof("DubboProtocol destroy.")
 
@@ -165,14 +126,10 @@
 		dp.serverLock.Lock()
 		_, ok = dp.serverMap[url.Location]
 		if !ok {
-<<<<<<< HEAD
-			srv := remoting.NewServer(NewStubHandler())
-=======
 			handler := func(invocation *invocation.RPCInvocation) protocol.RPCResult {
 				return doHandleRequest(invocation)
 			}
 			srv := remoting.NewExchangeServer(url, getty.NewServer(url, handler))
->>>>>>> d6ac7591
 			dp.serverMap[url.Location] = srv
 			srv.Start()
 		}
