/*
 * Licensed to the Apache Software Foundation (ASF) under one or more
 * contributor license agreements.  See the NOTICE file distributed with
 * this work for additional information regarding copyright ownership.
 * The ASF licenses this file to You under the Apache License, Version 2.0
 * (the "License"); you may not use this file except in compliance with
 * the License.  You may obtain a copy of the License at
 *
 *     http://www.apache.org/licenses/LICENSE-2.0
 *
 * Unless required by applicable law or agreed to in writing, software
 * distributed under the License is distributed on an "AS IS" BASIS,
 * WITHOUT WARRANTIES OR CONDITIONS OF ANY KIND, either express or implied.
 * See the License for the specific language governing permissions and
 * limitations under the License.
 */

package dubbo

import (
	"fmt"
	"math/rand"
	"net"
	"sync"
	"sync/atomic"
	"time"
)

import (
	"github.com/dubbogo/getty"
	perrors "github.com/pkg/errors"
)

import (
	"github.com/apache/dubbo-go/common/logger"
)

type gettyRPCClient struct {
	once     sync.Once
	protocol string
	addr     string
	active   int64 // zero, not create or be destroyed

	pool *gettyRPCClientPool

	lock        sync.RWMutex
	gettyClient getty.Client
	sessions    []*rpcSession
}

var (
	errClientPoolClosed = perrors.New("client pool closed")
)

func newGettyRPCClientConn(pool *gettyRPCClientPool, protocol, addr string) (*gettyRPCClient, error) {
	c := &gettyRPCClient{
		protocol: protocol,
		addr:     addr,
		pool:     pool,
		gettyClient: getty.NewTCPClient(
			getty.WithServerAddress(addr),
			getty.WithConnectionNumber((int)(pool.rpcClient.conf.ConnectionNum)),
			getty.WithReconnectInterval(pool.rpcClient.conf.ReconnectInterval),
		),
	}
	go c.gettyClient.RunEventLoop(c.newSession)
	idx := 1
	times := int(pool.rpcClient.opts.ConnectTimeout / 1e6)
	for {
		idx++
		if c.isAvailable() {
			break
		}

		if idx > times {
			c.gettyClient.Close()
			return nil, perrors.New(fmt.Sprintf("failed to create client connection to %s in %f seconds", addr, float32(times)/1000))
		}
		time.Sleep(1e6)
	}
	logger.Infof("client init ok")
	c.updateActive(time.Now().Unix())

	return c, nil
}

func (c *gettyRPCClient) updateActive(active int64) {
	atomic.StoreInt64(&c.active, active)
}

func (c *gettyRPCClient) getActive() int64 {
	return atomic.LoadInt64(&c.active)
}

func (c *gettyRPCClient) newSession(session getty.Session) error {
	var (
		ok      bool
		tcpConn *net.TCPConn
		conf    ClientConfig
	)

	conf = c.pool.rpcClient.conf
	if conf.GettySessionParam.CompressEncoding {
		session.SetCompressType(getty.CompressZip)
	}

	if tcpConn, ok = session.Conn().(*net.TCPConn); !ok {
		panic(fmt.Sprintf("%s, session.conn{%#v} is not tcp connection\n", session.Stat(), session.Conn()))
	}

	tcpConn.SetNoDelay(conf.GettySessionParam.TcpNoDelay)
	tcpConn.SetKeepAlive(conf.GettySessionParam.TcpKeepAlive)
	if conf.GettySessionParam.TcpKeepAlive {
		tcpConn.SetKeepAlivePeriod(conf.GettySessionParam.keepAlivePeriod)
	}
	tcpConn.SetReadBuffer(conf.GettySessionParam.TcpRBufSize)
	tcpConn.SetWriteBuffer(conf.GettySessionParam.TcpWBufSize)

	session.SetName(conf.GettySessionParam.SessionName)
	session.SetMaxMsgLen(conf.GettySessionParam.MaxMsgLen)
	session.SetPkgHandler(NewRpcClientPackageHandler(c.pool.rpcClient))
	session.SetEventListener(NewRpcClientHandler(c))
	session.SetWQLen(conf.GettySessionParam.PkgWQSize)
	session.SetReadTimeout(conf.GettySessionParam.tcpReadTimeout)
	session.SetWriteTimeout(conf.GettySessionParam.tcpWriteTimeout)
	session.SetCronPeriod((int)(conf.heartbeatPeriod.Nanoseconds() / 1e6))
	session.SetWaitTime(conf.GettySessionParam.waitTimeout)
	logger.Debugf("client new session:%s\n", session.Stat())

	session.SetTaskPool(clientGrpool)

	return nil
}

func (c *gettyRPCClient) selectSession() getty.Session {
	c.lock.RLock()
	defer c.lock.RUnlock()

	if c.sessions == nil {
		return nil
	}

	count := len(c.sessions)
	if count == 0 {
		return nil
	}
	return c.sessions[rand.Int31n(int32(count))].session
}

func (c *gettyRPCClient) addSession(session getty.Session) {
	logger.Debugf("add session{%s}", session.Stat())
	if session == nil {
		return
	}

	c.lock.Lock()
	if c.sessions == nil {
		c.sessions = make([]*rpcSession, 0, 16)
	}
	c.sessions = append(c.sessions, &rpcSession{session: session})
	c.lock.Unlock()
}

func (c *gettyRPCClient) removeSession(session getty.Session) {
	if session == nil {
		return
	}

	c.lock.Lock()
	defer c.lock.Unlock()
	if c.sessions == nil {
		return
	}

	for i, s := range c.sessions {
		if s.session == session {
			c.sessions = append(c.sessions[:i], c.sessions[i+1:]...)
			logger.Debugf("delete session{%s}, its index{%d}", session.Stat(), i)
			break
		}
	}
	logger.Infof("after remove session{%s}, left session number:%d", session.Stat(), len(c.sessions))
	if len(c.sessions) == 0 {
<<<<<<< HEAD
		c.pool.Lock()
		c.close() // -> pool.remove(c)
		c.pool.Unlock()
=======
		c.pool.safeRemove(c)
		c.close()
>>>>>>> beeaca49
	}
}

func (c *gettyRPCClient) updateSession(session getty.Session) {
	if session == nil {
		return
	}
	c.lock.Lock()
	defer c.lock.Unlock()
	if c.sessions == nil {
		return
	}

	for i, s := range c.sessions {
		if s.session == session {
			c.sessions[i].reqNum++
			break
		}
	}
}

func (c *gettyRPCClient) getClientRpcSession(session getty.Session) (rpcSession, error) {
	var (
		err        error
		rpcSession rpcSession
	)
	c.lock.RLock()
	defer c.lock.RUnlock()
	if c.sessions == nil {
		return rpcSession, errClientClosed
	}

	err = errSessionNotExist
	for _, s := range c.sessions {
		if s.session == session {
			rpcSession = *s
			err = nil
			break
		}
	}

	return rpcSession, perrors.WithStack(err)
}

func (c *gettyRPCClient) isAvailable() bool {
	if c.selectSession() == nil {
		return false
	}

	return true
}

func (c *gettyRPCClient) close() error {
	closeErr := perrors.Errorf("close gettyRPCClient{%#v} again", c)
	c.once.Do(func() {
		c.gettyClient.Close()
		c.gettyClient = nil
		for _, s := range c.sessions {
			logger.Infof("close client session{%s, last active:%s, request number:%d}",
				s.session.Stat(), s.session.GetActive().String(), s.reqNum)
			s.session.Close()
		}
		c.sessions = c.sessions[:0]

		c.updateActive(0)
		closeErr = nil
	})
	return closeErr
}

func (c *gettyRPCClient) safeClose() error {
	c.lock.Lock()
	defer c.lock.Unlock()

	return c.close()
}

type gettyRPCClientPool struct {
	rpcClient *Client
	size      int   // size of []*gettyRPCClient
	ttl       int64 // ttl of every gettyRPCClient, it is checked when getConn

	sync.Mutex
	conns []*gettyRPCClient
}

func newGettyRPCClientConnPool(rpcClient *Client, size int, ttl time.Duration) *gettyRPCClientPool {
	return &gettyRPCClientPool{
		rpcClient: rpcClient,
		size:      size,
		ttl:       int64(ttl.Seconds()),
		conns:     make([]*gettyRPCClient, 0, 16),
	}
}

func (p *gettyRPCClientPool) close() {
	p.Lock()
	conns := p.conns
	p.conns = nil
	p.Unlock()
	for _, conn := range conns {
		conn.safeClose()
	}
}

func (p *gettyRPCClientPool) getGettyRpcClient(protocol, addr string) (*gettyRPCClient, error) {

	p.Lock()
	if p.conns == nil {
		return nil, errClientPoolClosed
	}

	now := time.Now().Unix()

	for len(p.conns) > 0 {
		conn := p.conns[len(p.conns)-1]
		p.conns = p.conns[:len(p.conns)-1]

		if d := now - conn.getActive(); d > p.ttl {
			p.remove(conn)
			conn.safeClose()
			continue
		}
		conn.updateActive(now) //update active time

		p.Unlock()
		return conn, nil
	}
	// create new conn
	p.Unlock()
	return newGettyRPCClientConn(p, protocol, addr)
}

func (p *gettyRPCClientPool) release(conn *gettyRPCClient, err error) {
	if conn == nil || conn.getActive() == 0 {
		return
	}

	if err != nil {
		conn.safeClose()
		return
	}

	p.Lock()
	defer p.Unlock()

	if p.conns == nil {
		return
	}

	if len(p.conns) >= p.size {
		// delete @conn from client pool
		p.remove(conn)
		conn.safeClose()
		return
	}
	p.conns = append(p.conns, conn)
}

func (p *gettyRPCClientPool) remove(conn *gettyRPCClient) {
	if conn == nil || conn.getActive() == 0 {
		return
	}

	if p.conns == nil {
		return
	}

	if len(p.conns) > 0 {
		for idx, c := range p.conns {
			if conn == c {
				p.conns = append(p.conns[:idx], p.conns[idx+1:]...)
				break
			}
		}
	}
}

func (p *gettyRPCClientPool) safeRemove(conn *gettyRPCClient) {
	p.Lock()
	defer p.Unlock()

	p.remove(conn)
}<|MERGE_RESOLUTION|>--- conflicted
+++ resolved
@@ -181,14 +181,8 @@
 	}
 	logger.Infof("after remove session{%s}, left session number:%d", session.Stat(), len(c.sessions))
 	if len(c.sessions) == 0 {
-<<<<<<< HEAD
-		c.pool.Lock()
-		c.close() // -> pool.remove(c)
-		c.pool.Unlock()
-=======
 		c.pool.safeRemove(c)
 		c.close()
->>>>>>> beeaca49
 	}
 }
 
@@ -297,6 +291,7 @@
 func (p *gettyRPCClientPool) getGettyRpcClient(protocol, addr string) (*gettyRPCClient, error) {
 
 	p.Lock()
+	defer p.Unlock()
 	if p.conns == nil {
 		return nil, errClientPoolClosed
 	}
@@ -314,11 +309,9 @@
 		}
 		conn.updateActive(now) //update active time
 
-		p.Unlock()
 		return conn, nil
 	}
 	// create new conn
-	p.Unlock()
 	return newGettyRPCClientConn(p, protocol, addr)
 }
 
