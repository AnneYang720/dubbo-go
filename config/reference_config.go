/*
 * Licensed to the Apache Software Foundation (ASF) under one or more
 * contributor license agreements.  See the NOTICE file distributed with
 * this work for additional information regarding copyright ownership.
 * The ASF licenses this file to You under the Apache License, Version 2.0
 * (the "License"); you may not use this file except in compliance with
 * the License.  You may obtain a copy of the License at
 *
 *     http://www.apache.org/licenses/LICENSE-2.0
 *
 * Unless required by applicable law or agreed to in writing, software
 * distributed under the License is distributed on an "AS IS" BASIS,
 * WITHOUT WARRANTIES OR CONDITIONS OF ANY KIND, either express or implied.
 * See the License for the specific language governing permissions and
 * limitations under the License.
 */

package config

import (
	"context"
	"fmt"
	"net/url"
	"strconv"
	"time"
)

import (
	"github.com/creasty/defaults"
	gxstrings "github.com/dubbogo/gost/strings"
)

import (
	"github.com/apache/dubbo-go/cluster/directory"
	"github.com/apache/dubbo-go/common"
	"github.com/apache/dubbo-go/common/constant"
	"github.com/apache/dubbo-go/common/extension"
	"github.com/apache/dubbo-go/common/proxy"
	"github.com/apache/dubbo-go/protocol"
)

// ReferenceConfig is the configuration of service consumer
type ReferenceConfig struct {
	context           context.Context
	pxy               *proxy.Proxy
	id                string
	InterfaceName     string            `required:"true"  yaml:"interface"  json:"interface,omitempty" property:"interface"`
	Check             *bool             `yaml:"check"  json:"check,omitempty" property:"check"`
	Url               string            `yaml:"url"  json:"url,omitempty" property:"url"`
	Filter            string            `yaml:"filter" json:"filter,omitempty" property:"filter"`
	Protocol          string            `default:"dubbo"  yaml:"protocol"  json:"protocol,omitempty" property:"protocol"`
	Registry          string            `yaml:"registry"  json:"registry,omitempty"  property:"registry"`
	Cluster           string            `yaml:"cluster"  json:"cluster,omitempty" property:"cluster"`
	Loadbalance       string            `yaml:"loadbalance"  json:"loadbalance,omitempty" property:"loadbalance"`
	Retries           string            `yaml:"retries"  json:"retries,omitempty" property:"retries"`
	Group             string            `yaml:"group"  json:"group,omitempty" property:"group"`
	Version           string            `yaml:"version"  json:"version,omitempty" property:"version"`
	ProvideBy         string            `yaml:"provide_by"  json:"provide_by,omitempty" property:"provide_by"`
	Methods           []*MethodConfig   `yaml:"methods"  json:"methods,omitempty" property:"methods"`
	Async             bool              `yaml:"async"  json:"async,omitempty" property:"async"`
	Params            map[string]string `yaml:"params"  json:"params,omitempty" property:"params"`
	invoker           protocol.Invoker
	urls              []*common.URL
	Generic           bool   `yaml:"generic"  json:"generic,omitempty" property:"generic"`
	Sticky            bool   `yaml:"sticky"   json:"sticky,omitempty" property:"sticky"`
	RequestTimeout    string `yaml:"timeout"  json:"timeout,omitempty" property:"timeout"`
	ForceTag          bool   `yaml:"force.tag"  json:"force.tag,omitempty" property:"force.tag"`
	HealthCheckEnable bool   `yaml:"health_check" json:"health_check,omitempty" property:"health_check"`
}

// nolint
func (c *ReferenceConfig) Prefix() string {
	return constant.ReferenceConfigPrefix + c.InterfaceName + "."
}

// NewReferenceConfig The only way to get a new ReferenceConfig
func NewReferenceConfig(id string, ctx context.Context) *ReferenceConfig {
	return &ReferenceConfig{id: id, context: ctx}
}

// UnmarshalYAML unmarshals the ReferenceConfig by @unmarshal function
func (c *ReferenceConfig) UnmarshalYAML(unmarshal func(interface{}) error) error {
	type rf ReferenceConfig
	raw := rf{} // Put your defaults here
	if err := unmarshal(&raw); err != nil {
		return err
	}

	*c = ReferenceConfig(raw)
	return defaults.Set(c)
}

// Refer ...
func (c *ReferenceConfig) Refer(_ interface{}) {
	cfgURL := common.NewURLWithOptions(
		common.WithPath(c.InterfaceName),
		common.WithProtocol(c.Protocol),
		common.WithParams(c.getUrlMap()),
		common.WithParamsValue(constant.BEAN_NAME_KEY, c.id),
	)
	if c.ForceTag {
		cfgURL.AddParam(constant.ForceUseTag, "true")
	}
<<<<<<< HEAD
	if c.HealthCheckEnable {
		cfgURL.AddParam(constant.HEALTH_ROUTE_ENABLED_KEY, "true")
	}
=======

	c.postProcessConfig(cfgURL)

>>>>>>> d9233b1e
	if c.Url != "" {
		// 1. user specified URL, could be peer-to-peer address, or register center's address.
		urlStrings := gxstrings.RegSplit(c.Url, "\\s*[;]+\\s*")
		for _, urlStr := range urlStrings {
			serviceUrl, err := common.NewURL(urlStr)
			if err != nil {
				panic(fmt.Sprintf("user specified URL %v refer error, error message is %v ", urlStr, err.Error()))
			}
			if serviceUrl.Protocol == constant.REGISTRY_PROTOCOL {
				serviceUrl.SubURL = cfgURL
				c.urls = append(c.urls, serviceUrl)
			} else {
				if serviceUrl.Path == "" {
					serviceUrl.Path = "/" + c.InterfaceName
				}
				// merge url need to do
				newUrl := common.MergeUrl(serviceUrl, cfgURL)
				c.urls = append(c.urls, newUrl)
			}
		}
	} else {
		// 2. assemble SubURL from register center's configuration mode
		c.urls = loadRegistries(c.Registry, consumerConfig.Registries, common.CONSUMER)

		// set url to regUrls
		for _, regUrl := range c.urls {
			regUrl.SubURL = cfgURL
		}
	}

	if len(c.urls) == 1 {
		c.invoker = extension.GetProtocol(c.urls[0].Protocol).Refer(c.urls[0])
	} else {
		invokers := make([]protocol.Invoker, 0, len(c.urls))
		var regUrl *common.URL
		for _, u := range c.urls {
			invokers = append(invokers, extension.GetProtocol(u.Protocol).Refer(u))
			if u.Protocol == constant.REGISTRY_PROTOCOL {
				regUrl = u
			}
		}

		// TODO(decouple from directory, config should not depend on directory module)
		var hitClu string
		if regUrl != nil {
			// for multi-subscription scenario, use 'zone-aware' policy by default
			hitClu = constant.ZONEAWARE_CLUSTER_NAME
		} else {
			// not a registry url, must be direct invoke.
			hitClu = constant.FAILOVER_CLUSTER_NAME
			if len(invokers) > 0 {
				u := invokers[0].GetUrl()
				if nil != &u {
					hitClu = u.GetParam(constant.CLUSTER_KEY, constant.ZONEAWARE_CLUSTER_NAME)
				}
			}
		}

		cluster := extension.GetCluster(hitClu)
		// If 'zone-aware' policy select, the invoker wrap sequence would be:
		// ZoneAwareClusterInvoker(StaticDirectory) ->
		// FailoverClusterInvoker(RegistryDirectory, routing happens here) -> Invoker
		c.invoker = cluster.Join(directory.NewStaticDirectory(invokers))
	}

	// create proxy
	if c.Async {
		callback := GetCallback(c.id)
		c.pxy = extension.GetProxyFactory(consumerConfig.ProxyFactory).GetAsyncProxy(c.invoker, callback, cfgURL)
	} else {
		c.pxy = extension.GetProxyFactory(consumerConfig.ProxyFactory).GetProxy(c.invoker, cfgURL)
	}
}

// Implement
// @v is service provider implemented RPCService
func (c *ReferenceConfig) Implement(v common.RPCService) {
	c.pxy.Implement(v)
}

// GetRPCService gets RPCService from proxy
func (c *ReferenceConfig) GetRPCService() common.RPCService {
	return c.pxy.Get()
}

// GetProxy gets proxy
func (c *ReferenceConfig) GetProxy() *proxy.Proxy {
	return c.pxy
}

func (c *ReferenceConfig) getUrlMap() url.Values {
	urlMap := url.Values{}
	//first set user params
	for k, v := range c.Params {
		urlMap.Set(k, v)
	}
	urlMap.Set(constant.INTERFACE_KEY, c.InterfaceName)
	urlMap.Set(constant.TIMESTAMP_KEY, strconv.FormatInt(time.Now().Unix(), 10))
	urlMap.Set(constant.CLUSTER_KEY, c.Cluster)
	urlMap.Set(constant.LOADBALANCE_KEY, c.Loadbalance)
	urlMap.Set(constant.RETRIES_KEY, c.Retries)
	urlMap.Set(constant.GROUP_KEY, c.Group)
	urlMap.Set(constant.VERSION_KEY, c.Version)
	urlMap.Set(constant.GENERIC_KEY, strconv.FormatBool(c.Generic))
	urlMap.Set(constant.ROLE_KEY, strconv.Itoa(common.CONSUMER))
	urlMap.Set(constant.PROVIDER_BY, c.ProvideBy)

	urlMap.Set(constant.RELEASE_KEY, "dubbo-golang-"+constant.Version)
	urlMap.Set(constant.SIDE_KEY, (common.RoleType(common.CONSUMER)).Role())

	if len(c.RequestTimeout) != 0 {
		urlMap.Set(constant.TIMEOUT_KEY, c.RequestTimeout)
	}
	//getty invoke async or sync
	urlMap.Set(constant.ASYNC_KEY, strconv.FormatBool(c.Async))
	urlMap.Set(constant.STICKY_KEY, strconv.FormatBool(c.Sticky))

	//application info
	urlMap.Set(constant.APPLICATION_KEY, consumerConfig.ApplicationConfig.Name)
	urlMap.Set(constant.ORGANIZATION_KEY, consumerConfig.ApplicationConfig.Organization)
	urlMap.Set(constant.NAME_KEY, consumerConfig.ApplicationConfig.Name)
	urlMap.Set(constant.MODULE_KEY, consumerConfig.ApplicationConfig.Module)
	urlMap.Set(constant.APP_VERSION_KEY, consumerConfig.ApplicationConfig.Version)
	urlMap.Set(constant.OWNER_KEY, consumerConfig.ApplicationConfig.Owner)
	urlMap.Set(constant.ENVIRONMENT_KEY, consumerConfig.ApplicationConfig.Environment)

	//filter
	var defaultReferenceFilter = constant.DEFAULT_REFERENCE_FILTERS
	if c.Generic {
		defaultReferenceFilter = constant.GENERIC_REFERENCE_FILTERS + "," + defaultReferenceFilter
	}
	urlMap.Set(constant.REFERENCE_FILTER_KEY, mergeValue(consumerConfig.Filter, c.Filter, defaultReferenceFilter))

	for _, v := range c.Methods {
		urlMap.Set("methods."+v.Name+"."+constant.LOADBALANCE_KEY, v.LoadBalance)
		urlMap.Set("methods."+v.Name+"."+constant.RETRIES_KEY, v.Retries)
		urlMap.Set("methods."+v.Name+"."+constant.STICKY_KEY, strconv.FormatBool(v.Sticky))
		if len(v.RequestTimeout) != 0 {
			urlMap.Set("methods."+v.Name+"."+constant.TIMEOUT_KEY, v.RequestTimeout)
		}
	}

	return urlMap
}

// GenericLoad ...
func (c *ReferenceConfig) GenericLoad(id string) {
	genericService := NewGenericService(c.id)
	SetConsumerService(genericService)
	c.id = id
	c.Refer(genericService)
	c.Implement(genericService)
}

// postProcessConfig asks registered ConfigPostProcessor to post-process the current ReferenceConfig.
func (c *ReferenceConfig) postProcessConfig(url *common.URL) {
	for _, p := range extension.GetConfigPostProcessors() {
		p.PostProcessReferenceConfig(url)
	}
}<|MERGE_RESOLUTION|>--- conflicted
+++ resolved
@@ -41,31 +41,30 @@
 
 // ReferenceConfig is the configuration of service consumer
 type ReferenceConfig struct {
-	context           context.Context
-	pxy               *proxy.Proxy
-	id                string
-	InterfaceName     string            `required:"true"  yaml:"interface"  json:"interface,omitempty" property:"interface"`
-	Check             *bool             `yaml:"check"  json:"check,omitempty" property:"check"`
-	Url               string            `yaml:"url"  json:"url,omitempty" property:"url"`
-	Filter            string            `yaml:"filter" json:"filter,omitempty" property:"filter"`
-	Protocol          string            `default:"dubbo"  yaml:"protocol"  json:"protocol,omitempty" property:"protocol"`
-	Registry          string            `yaml:"registry"  json:"registry,omitempty"  property:"registry"`
-	Cluster           string            `yaml:"cluster"  json:"cluster,omitempty" property:"cluster"`
-	Loadbalance       string            `yaml:"loadbalance"  json:"loadbalance,omitempty" property:"loadbalance"`
-	Retries           string            `yaml:"retries"  json:"retries,omitempty" property:"retries"`
-	Group             string            `yaml:"group"  json:"group,omitempty" property:"group"`
-	Version           string            `yaml:"version"  json:"version,omitempty" property:"version"`
-	ProvideBy         string            `yaml:"provide_by"  json:"provide_by,omitempty" property:"provide_by"`
-	Methods           []*MethodConfig   `yaml:"methods"  json:"methods,omitempty" property:"methods"`
-	Async             bool              `yaml:"async"  json:"async,omitempty" property:"async"`
-	Params            map[string]string `yaml:"params"  json:"params,omitempty" property:"params"`
-	invoker           protocol.Invoker
-	urls              []*common.URL
-	Generic           bool   `yaml:"generic"  json:"generic,omitempty" property:"generic"`
-	Sticky            bool   `yaml:"sticky"   json:"sticky,omitempty" property:"sticky"`
-	RequestTimeout    string `yaml:"timeout"  json:"timeout,omitempty" property:"timeout"`
-	ForceTag          bool   `yaml:"force.tag"  json:"force.tag,omitempty" property:"force.tag"`
-	HealthCheckEnable bool   `yaml:"health_check" json:"health_check,omitempty" property:"health_check"`
+	context        context.Context
+	pxy            *proxy.Proxy
+	id             string
+	InterfaceName  string            `required:"true"  yaml:"interface"  json:"interface,omitempty" property:"interface"`
+	Check          *bool             `yaml:"check"  json:"check,omitempty" property:"check"`
+	Url            string            `yaml:"url"  json:"url,omitempty" property:"url"`
+	Filter         string            `yaml:"filter" json:"filter,omitempty" property:"filter"`
+	Protocol       string            `default:"dubbo"  yaml:"protocol"  json:"protocol,omitempty" property:"protocol"`
+	Registry       string            `yaml:"registry"  json:"registry,omitempty"  property:"registry"`
+	Cluster        string            `yaml:"cluster"  json:"cluster,omitempty" property:"cluster"`
+	Loadbalance    string            `yaml:"loadbalance"  json:"loadbalance,omitempty" property:"loadbalance"`
+	Retries        string            `yaml:"retries"  json:"retries,omitempty" property:"retries"`
+	Group          string            `yaml:"group"  json:"group,omitempty" property:"group"`
+	Version        string            `yaml:"version"  json:"version,omitempty" property:"version"`
+	ProvideBy      string            `yaml:"provide_by"  json:"provide_by,omitempty" property:"provide_by"`
+	Methods        []*MethodConfig   `yaml:"methods"  json:"methods,omitempty" property:"methods"`
+	Async          bool              `yaml:"async"  json:"async,omitempty" property:"async"`
+	Params         map[string]string `yaml:"params"  json:"params,omitempty" property:"params"`
+	invoker        protocol.Invoker
+	urls           []*common.URL
+	Generic        bool   `yaml:"generic"  json:"generic,omitempty" property:"generic"`
+	Sticky         bool   `yaml:"sticky"   json:"sticky,omitempty" property:"sticky"`
+	RequestTimeout string `yaml:"timeout"  json:"timeout,omitempty" property:"timeout"`
+	ForceTag       bool   `yaml:"force.tag"  json:"force.tag,omitempty" property:"force.tag"`
 }
 
 // nolint
@@ -101,15 +100,7 @@
 	if c.ForceTag {
 		cfgURL.AddParam(constant.ForceUseTag, "true")
 	}
-<<<<<<< HEAD
-	if c.HealthCheckEnable {
-		cfgURL.AddParam(constant.HEALTH_ROUTE_ENABLED_KEY, "true")
-	}
-=======
-
 	c.postProcessConfig(cfgURL)
-
->>>>>>> d9233b1e
 	if c.Url != "" {
 		// 1. user specified URL, could be peer-to-peer address, or register center's address.
 		urlStrings := gxstrings.RegSplit(c.Url, "\\s*[;]+\\s*")
