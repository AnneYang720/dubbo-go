/*
 * Licensed to the Apache Software Foundation (ASF) under one or more
 * contributor license agreements.  See the NOTICE file distributed with
 * this work for additional information regarding copyright ownership.
 * The ASF licenses this file to You under the Apache License, Version 2.0
 * (the "License"); you may not use this file except in compliance with
 * the License.  You may obtain a copy of the License at
 *
 *     http://www.apache.org/licenses/LICENSE-2.0
 *
 * Unless required by applicable law or agreed to in writing, software
 * distributed under the License is distributed on an "AS IS" BASIS,
 * WITHOUT WARRANTIES OR CONDITIONS OF ANY KIND, either express or implied.
 * See the License for the specific language governing permissions and
 * limitations under the License.
 */

package zookeeper

import (
	"context"
	"fmt"
	"net/url"
	"os"
	"strconv"
	"strings"
	"sync"
	"time"
)

import (
	perrors "github.com/pkg/errors"
	"github.com/samuel/go-zookeeper/zk"
)

import (
	"github.com/apache/dubbo-go/common"
	"github.com/apache/dubbo-go/common/constant"
	"github.com/apache/dubbo-go/common/extension"
	"github.com/apache/dubbo-go/common/logger"
	"github.com/apache/dubbo-go/common/utils"
	"github.com/apache/dubbo-go/registry"
	"github.com/apache/dubbo-go/remoting/zookeeper"
)

const (
	RegistryZkClient = "zk registry"
)

var (
	processID = ""
	localIP   = ""
)

func init() {
	processID = fmt.Sprintf("%d", os.Getpid())
	localIP, _ = utils.GetLocalIP()
	//plugins.PluggableRegistries["zookeeper"] = newZkRegistry
	extension.SetRegistry("zookeeper", newZkRegistry)
}

/////////////////////////////////////
// zookeeper registry
/////////////////////////////////////

type zkRegistry struct {
	context context.Context
	*common.URL
	birth int64          // time of file birth, seconds since Epoch; 0 if unknown
	wg    sync.WaitGroup // wg+done for zk restart
	done  chan struct{}

	cltLock  sync.Mutex
	client   *zookeeper.ZookeeperClient
	services map[string]common.URL // service name + protocol -> service config

	listenerLock   sync.Mutex
	listener       *zookeeper.ZkEventListener
	dataListener   *RegistryDataListener
	configListener *RegistryConfigurationListener
	//for provider
	zkPath map[string]int // key = protocol://ip:port/interface

}

func newZkRegistry(url *common.URL) (registry.Registry, error) {
	var (
		err error
		r   *zkRegistry
	)

	r = &zkRegistry{
		URL:      url,
		birth:    time.Now().UnixNano(),
		done:     make(chan struct{}),
		services: make(map[string]common.URL),
		zkPath:   make(map[string]int),
	}

	err = zookeeper.ValidateZookeeperClient(r, zookeeper.WithZkName(RegistryZkClient))
	if err != nil {
		return nil, err
	}

	r.wg.Add(1)
	go zookeeper.HandleClientRestart(r)

	r.listener = zookeeper.NewZkEventListener(r.client)
	r.configListener = NewRegistryConfigurationListener(r.client, r)
	r.dataListener = NewRegistryDataListener(r.configListener)

	return r, nil
}

type Options struct {
	client *zookeeper.ZookeeperClient
}

type Option func(*Options)

func newMockZkRegistry(url *common.URL, opts ...zookeeper.Option) (*zk.TestCluster, *zkRegistry, error) {
	var (
		err error
		r   *zkRegistry
		c   *zk.TestCluster
		//event <-chan zk.Event
	)

	r = &zkRegistry{
		URL:      url,
		birth:    time.Now().UnixNano(),
		done:     make(chan struct{}),
		services: make(map[string]common.URL),
		zkPath:   make(map[string]int),
	}

	c, r.client, _, err = zookeeper.NewMockZookeeperClient("test", 15*time.Second, opts...)
	if err != nil {
		return nil, nil, err
	}
	r.wg.Add(1)
	go zookeeper.HandleClientRestart(r)

	r.listener = zookeeper.NewZkEventListener(r.client)
	r.configListener = NewRegistryConfigurationListener(r.client, r)
	r.dataListener = NewRegistryDataListener(r.configListener)

	return c, r, nil
}
func (r *zkRegistry) ZkClient() *zookeeper.ZookeeperClient {
	return r.client
}

func (r *zkRegistry) SetZkClient(client *zookeeper.ZookeeperClient) {
	r.client = client
}

func (r *zkRegistry) ZkClientLock() *sync.Mutex {
	return &r.cltLock
}

func (r *zkRegistry) WaitGroup() *sync.WaitGroup {
	return &r.wg
}

func (r *zkRegistry) GetDone() chan struct{} {
	return r.done
}

func (r *zkRegistry) GetUrl() common.URL {
	return *r.URL
}

func (r *zkRegistry) Destroy() {
	if r.configListener != nil {
		r.configListener.Close()
	}
	close(r.done)
	r.wg.Wait()
	r.closeRegisters()
}

func (r *zkRegistry) RestartCallBack() bool {

	// copy r.services
	services := []common.URL{}
	for _, confIf := range r.services {
		services = append(services, confIf)
	}

	flag := true
	for _, confIf := range services {
		err := r.register(confIf)
		if err != nil {
			logger.Errorf("(ZkProviderRegistry)register(conf{%#v}) = error{%#v}",
				confIf, perrors.WithStack(err))
			flag = false
			break
		}
		logger.Infof("success to re-register service :%v", confIf.Key())
	}
	return flag
}

func (r *zkRegistry) Register(conf common.URL) error {
	var (
		ok  bool
		err error
	)
	role, _ := strconv.Atoi(r.URL.GetParam(constant.ROLE_KEY, ""))
	switch role {
	case common.CONSUMER:
		r.cltLock.Lock()
		_, ok = r.services[conf.Key()]
		r.cltLock.Unlock()
		if ok {
			return perrors.Errorf("Path{%s} has been registered", conf.Path)
		}

		err = r.register(conf)
		if err != nil {
			return perrors.WithStack(err)
		}

		r.cltLock.Lock()
		r.services[conf.Key()] = conf
		r.cltLock.Unlock()
		logger.Debugf("(consumerZkConsumerRegistry)Register(conf{%#v})", conf)

	case common.PROVIDER:

		// Check if the service has been registered
		r.cltLock.Lock()
<<<<<<< HEAD
		// 注意此处与consumerZookeeperRegistry的差异，consumer用的是conf.Path，
		// 因为consumer要提供watch功能给selector使用, provider允许注册同一个service的多个group or constant
=======
		// Note the difference between consumer and consumerZookeeperRegistry (consumer use conf.Path).
		// Because the consumer wants to provide monitoring functions for the selector,
		// the provider allows multiple groups or versions of the same service to be registered.
>>>>>>> a560c3c5
		_, ok = r.services[conf.Key()]
		r.cltLock.Unlock()
		if ok {
			return perrors.Errorf("Path{%s} has been registered", conf.Key())
		}

		err = r.register(conf)
		if err != nil {
			return perrors.WithMessagef(err, "register(conf:%+v)", conf)
		}

		r.cltLock.Lock()
		r.services[conf.Key()] = conf
		r.cltLock.Unlock()

		logger.Debugf("(ZkProviderRegistry)Register(conf{%#v})", conf)
	}

	return nil
}

func (r *zkRegistry) register(c common.URL) error {
	var (
		err error
		//revision   string
		params     url.Values
		rawURL     string
		encodedURL string
		dubboPath  string
		//conf       config.URL
	)

	err = zookeeper.ValidateZookeeperClient(r, zookeeper.WithZkName(RegistryZkClient))
	if err != nil {
		return perrors.WithStack(err)
	}
	params = url.Values{}
	for k, v := range c.Params {
		params[k] = v
	}

	params.Add("pid", processID)
	params.Add("ip", localIP)
	//params.Add("timeout", fmt.Sprintf("%d", int64(r.Timeout)/1e6))

	role, _ := strconv.Atoi(r.URL.GetParam(constant.ROLE_KEY, ""))
	switch role {

	case common.PROVIDER:

		if c.Path == "" || len(c.Methods) == 0 {
			return perrors.Errorf("conf{Path:%s, Methods:%s}", c.Path, c.Methods)
		}
		// 先创建服务下面的provider node
		dubboPath = fmt.Sprintf("/dubbo/%s/%s", c.Service(), common.DubboNodes[common.PROVIDER])
		r.cltLock.Lock()
		err = r.client.Create(dubboPath)
		r.cltLock.Unlock()
		if err != nil {
			logger.Errorf("zkClient.create(path{%s}) = error{%#v}", dubboPath, perrors.WithStack(err))
			return perrors.WithMessagef(err, "zkclient.Create(path:%s)", dubboPath)
		}
		params.Add("anyhost", "true")

		// Dubbo java consumer to start looking for the provider url,because the category does not match,
		// the provider will not find, causing the consumer can not start, so we use consumers.
		// DubboRole               = [...]string{"consumer", "", "", "provider"}
		// params.Add("category", (RoleType(PROVIDER)).Role())
		params.Add("category", (common.RoleType(common.PROVIDER)).String())
		params.Add("dubbo", "dubbo-provider-golang-"+constant.Version)

		params.Add("side", (common.RoleType(common.PROVIDER)).Role())

		if len(c.Methods) == 0 {
			params.Add("methods", strings.Join(c.Methods, ","))
		}
		logger.Debugf("provider zk url params:%#v", params)
		var host string
		if c.Ip == "" {
			host = localIP + ":" + c.Port
		} else {
			host = c.Ip + ":" + c.Port
		}

		rawURL = fmt.Sprintf("%s://%s%s?%s", c.Protocol, host, c.Path, params.Encode())
		encodedURL = url.QueryEscape(rawURL)

		// Print your own registration service providers.
		dubboPath = fmt.Sprintf("/dubbo/%s/%s", c.Service(), (common.RoleType(common.PROVIDER)).String())
		logger.Debugf("provider path:%s, url:%s", dubboPath, rawURL)

	case common.CONSUMER:
		dubboPath = fmt.Sprintf("/dubbo/%s/%s", c.Service(), common.DubboNodes[common.CONSUMER])
		r.cltLock.Lock()
		err = r.client.Create(dubboPath)
		r.cltLock.Unlock()
		if err != nil {
			logger.Errorf("zkClient.create(path{%s}) = error{%v}", dubboPath, perrors.WithStack(err))
			return perrors.WithStack(err)
		}
		dubboPath = fmt.Sprintf("/dubbo/%s/%s", c.Service(), common.DubboNodes[common.PROVIDER])
		r.cltLock.Lock()
		err = r.client.Create(dubboPath)
		r.cltLock.Unlock()
		if err != nil {
			logger.Errorf("zkClient.create(path{%s}) = error{%v}", dubboPath, perrors.WithStack(err))
			return perrors.WithStack(err)
		}

		params.Add("protocol", c.Protocol)

		params.Add("category", (common.RoleType(common.CONSUMER)).String())
		params.Add("dubbo", "dubbogo-consumer-"+constant.Version)

		rawURL = fmt.Sprintf("consumer://%s%s?%s", localIP, c.Path, params.Encode())
		encodedURL = url.QueryEscape(rawURL)

		dubboPath = fmt.Sprintf("/dubbo/%s/%s", c.Service(), (common.RoleType(common.CONSUMER)).String())
		logger.Debugf("consumer path:%s, url:%s", dubboPath, rawURL)

	default:
		return perrors.Errorf("@c{%v} type is not referencer or provider", c)
	}

	err = r.registerTempZookeeperNode(dubboPath, encodedURL)

	if err != nil {
		return perrors.WithMessagef(err, "registerTempZookeeperNode(path:%s, url:%s)", dubboPath, rawURL)
	}
	return nil
}

func (r *zkRegistry) registerTempZookeeperNode(root string, node string) error {
	var (
		err    error
		zkPath string
	)

	r.cltLock.Lock()
	defer r.cltLock.Unlock()
	err = r.client.Create(root)
	if err != nil {
		logger.Errorf("zk.Create(root{%s}) = err{%v}", root, perrors.WithStack(err))
		return perrors.WithStack(err)
	}
	zkPath, err = r.client.RegisterTemp(root, node)
	if err != nil {
		logger.Errorf("RegisterTempNode(root{%s}, node{%s}) = error{%v}", root, node, perrors.WithStack(err))
		return perrors.WithMessagef(err, "RegisterTempNode(root{%s}, node{%s})", root, node)
	}
	logger.Debugf("create a zookeeper node:%s", zkPath)

	return nil
}

func (r *zkRegistry) Subscribe(conf common.URL) (registry.Listener, error) {
	return r.getListener(conf)
}

func (r *zkRegistry) getListener(conf common.URL) (*RegistryConfigurationListener, error) {
	var (
		zkListener *RegistryConfigurationListener
	)

	r.listenerLock.Lock()
	zkListener = r.configListener
	r.listenerLock.Unlock()
	if r.listener == nil {
		r.cltLock.Lock()
		client := r.client
		r.cltLock.Unlock()
		if client == nil {
			return nil, perrors.New("zk connection broken")
		}

		// new client & listener
		listener := zookeeper.NewZkEventListener(r.client)

		r.listenerLock.Lock()
		r.listener = listener
		r.listenerLock.Unlock()
	}

	//Interested register to dataconfig.
	r.dataListener.AddInterestedURL(&conf)

	go r.listener.ListenServiceEvent(fmt.Sprintf("/dubbo/%s/providers", conf.Service()), r.dataListener)

	return zkListener, nil
}

func (r *zkRegistry) closeRegisters() {
	r.cltLock.Lock()
	defer r.cltLock.Unlock()
	logger.Infof("begin to close provider zk client")
	// Close the old client first to close the tmp node.
	r.client.Close()
	r.client = nil
	r.services = nil
}

func (r *zkRegistry) IsAvailable() bool {
	select {
	case <-r.done:
		return false
	default:
		return true
	}
}<|MERGE_RESOLUTION|>--- conflicted
+++ resolved
@@ -231,14 +231,9 @@
 
 		// Check if the service has been registered
 		r.cltLock.Lock()
-<<<<<<< HEAD
-		// 注意此处与consumerZookeeperRegistry的差异，consumer用的是conf.Path，
-		// 因为consumer要提供watch功能给selector使用, provider允许注册同一个service的多个group or constant
-=======
 		// Note the difference between consumer and consumerZookeeperRegistry (consumer use conf.Path).
 		// Because the consumer wants to provide monitoring functions for the selector,
 		// the provider allows multiple groups or versions of the same service to be registered.
->>>>>>> a560c3c5
 		_, ok = r.services[conf.Key()]
 		r.cltLock.Unlock()
 		if ok {
