/*
 * Licensed to the Apache Software Foundation (ASF) under one or more
 * contributor license agreements.  See the NOTICE file distributed with
 * this work for additional information regarding copyright ownership.
 * The ASF licenses this file to You under the Apache License, Version 2.0
 * (the "License"); you may not use this file except in compliance with
 * the License.  You may obtain a copy of the License at
 *
 *     http://www.apache.org/licenses/LICENSE-2.0
 *
 * Unless required by applicable law or agreed to in writing, software
 * distributed under the License is distributed on an "AS IS" BASIS,
 * WITHOUT WARRANTIES OR CONDITIONS OF ANY KIND, either express or implied.
 * See the License for the specific language governing permissions and
 * limitations under the License.
 */

package zookeeper

import (
	"context"
	"strings"
	"sync"
)

import (
	perrors "github.com/pkg/errors"
)

import (
	"github.com/apache/dubbo-go/common"
	"github.com/apache/dubbo-go/common/logger"
	"github.com/apache/dubbo-go/config_center"
	"github.com/apache/dubbo-go/registry"
	"github.com/apache/dubbo-go/remoting"
	zk "github.com/apache/dubbo-go/remoting/zookeeper"
)

type RegistryDataListener struct {
	interestedURL []*common.URL
	listener      config_center.ConfigurationListener
}

func NewRegistryDataListener(listener config_center.ConfigurationListener) *RegistryDataListener {
	return &RegistryDataListener{listener: listener, interestedURL: []*common.URL{}}
}
func (l *RegistryDataListener) AddInterestedURL(url *common.URL) {
	l.interestedURL = append(l.interestedURL, url)
}

func (l *RegistryDataListener) DataChange(eventType remoting.Event) bool {
	// Intercept the last bit
	index := strings.Index(eventType.Path, "/providers/")
	if index == -1 {
		logger.Warn("Listen with no url, event.path={%v}", eventType.Path)
		return false
	}
	url := eventType.Path[index+len("/providers/"):]
	serviceURL, err := common.NewURL(context.TODO(), url)
	if err != nil {
		logger.Errorf("Listen NewURL(r{%s}) = error{%v} eventType.Path={%v}", url, err, eventType.Path)
		return false
	}
	for _, v := range l.interestedURL {
		if serviceURL.URLEqual(*v) {
			l.listener.Process(&config_center.ConfigChangeEvent{Value: serviceURL, ConfigType: eventType.Action})
			return true
		}
	}

	return false
}

type RegistryConfigurationListener struct {
	client    *zk.ZookeeperClient
	registry  *zkRegistry
	events    chan *config_center.ConfigChangeEvent
	isClosed  bool
	closeOnce sync.Once
}

func NewRegistryConfigurationListener(client *zk.ZookeeperClient, reg *zkRegistry) *RegistryConfigurationListener {
	reg.wg.Add(1)
	return &RegistryConfigurationListener{client: client, registry: reg, events: make(chan *config_center.ConfigChangeEvent, 32), isClosed: false}
}
func (l *RegistryConfigurationListener) Process(configType *config_center.ConfigChangeEvent) {
	l.events <- configType
}

func (l *RegistryConfigurationListener) Next() (*registry.ServiceEvent, error) {
	for {
		select {
		case <-l.client.Done():
			logger.Warnf("listener's zk client connection is broken, so zk event listener exit now.")
			return nil, perrors.New("listener stopped")

		case <-l.registry.done:
			logger.Warnf("zk consumer register has quit, so zk event listener exit now.")
			return nil, perrors.New("listener stopped")

		case e := <-l.events:
			logger.Debugf("got zk event %s", e)
			if e.ConfigType == remoting.EventTypeDel && !l.valid() {
				logger.Warnf("update @result{%s}. But its connection to registry is invalid", e.Value)
				continue
			}
			//r.update(e.res)
			//write to invoker
			//r.outerEventCh <- e.res
			return &registry.ServiceEvent{Action: e.ConfigType, Service: e.Value.(common.URL)}, nil
		}
	}
}
func (l *RegistryConfigurationListener) Close() {
<<<<<<< HEAD
	if l.registry.IsAvailable() {
		/**
		 * if the registry is not available, it means that the registry has been destroy
		 * so we don't need to call Done(), or it will cause the negative count panic for registry.wg
		 */
		l.registry.wg.Done()
	}
=======
	// ensure that the listener will be closed at most once.
	l.closeOnce.Do(func() {
		l.isClosed = true
		l.registry.wg.Done()
	})
>>>>>>> 5a50da76
}

func (l *RegistryConfigurationListener) valid() bool {
	return l.client.ZkConnValid()
}<|MERGE_RESOLUTION|>--- conflicted
+++ resolved
@@ -112,21 +112,11 @@
 	}
 }
 func (l *RegistryConfigurationListener) Close() {
-<<<<<<< HEAD
-	if l.registry.IsAvailable() {
-		/**
-		 * if the registry is not available, it means that the registry has been destroy
-		 * so we don't need to call Done(), or it will cause the negative count panic for registry.wg
-		 */
-		l.registry.wg.Done()
-	}
-=======
 	// ensure that the listener will be closed at most once.
 	l.closeOnce.Do(func() {
 		l.isClosed = true
 		l.registry.wg.Done()
 	})
->>>>>>> 5a50da76
 }
 
 func (l *RegistryConfigurationListener) valid() bool {
