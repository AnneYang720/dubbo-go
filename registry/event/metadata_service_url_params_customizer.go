--- conflicted
+++ resolved
@@ -19,35 +19,23 @@
 
 import (
 	"encoding/json"
-)
-
-import (
-	gxset "github.com/dubbogo/gost/container/set"
+	"github.com/apache/dubbo-go/common/logger"
+	"github.com/apache/dubbo-go/registry"
 )
 
 import (
 	"github.com/apache/dubbo-go/common"
 	"github.com/apache/dubbo-go/common/constant"
+	"github.com/apache/dubbo-go/common/extension"s
 	"github.com/apache/dubbo-go/common/logger"
 	"github.com/apache/dubbo-go/registry"
 )
 
-<<<<<<< HEAD
-=======
 func init() {
-	exceptKeys := gxset.NewSet(
-		// remove APPLICATION_KEY because service name must be present
-		constant.APPLICATION_KEY,
-		// remove GROUP_KEY, always uses service name.
-		constant.GROUP_KEY,
-		// remove TIMESTAMP_KEY because it's nonsense
-		constant.TIMESTAMP_KEY)
-	extension.AddCustomizers(&metadataServiceURLParamsMetadataCustomizer{exceptKeys: exceptKeys})
+	extension.AddCustomizers(&metadataServiceURLParamsMetadataCustomizer{})
 }
 
->>>>>>> 6463de0e
 type metadataServiceURLParamsMetadataCustomizer struct {
-	exceptKeys *gxset.HashSet
 }
 
 // GetPriority will return 0 so that it will be invoked in front of user defining Customizer
@@ -71,11 +59,7 @@
 	instance.GetMetadata()[constant.METADATA_SERVICE_URL_PARAMS_PROPERTY_NAME] = string(str)
 }
 
-<<<<<<< HEAD
 func (m *metadataServiceURLParamsMetadataCustomizer) convertToParams(url *common.URL) map[string]string {
-=======
-func (m *metadataServiceURLParamsMetadataCustomizer) convertToParams(urls []interface{}) map[string]map[string]string {
->>>>>>> 6463de0e
 	// usually there will be only one protocol
 	res := make(map[string]string, 1)
 	// those keys are useless
