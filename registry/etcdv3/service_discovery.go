/*
 * Licensed to the Apache Software Foundation (ASF) under one or more
 * contributor license agreements.  See the NOTICE file distributed with
 * this work for additional information regarding copyright ownership.
 * The ASF licenses this file to You under the Apache License, Version 2.0
 * (the "License"); you may not use this file except in compliance with
 * the License.  You may obtain a copy of the License at
 *
 *     http://www.apache.org/licenses/LICENSE-2.0
 *
 * Unless required by applicable law or agreed to in writing, software
 * distributed under the License is distributed on an "AS IS" BASIS,
 * WITHOUT WARRANTIES OR CONDITIONS OF ANY KIND, either express or implied.
 * See the License for the specific language governing permissions and
 * limitations under the License.
 */

package etcdv3

import (
	"fmt"
	"strings"
	"sync"
	"time"
)

import (
	gxset "github.com/dubbogo/gost/container/set"
	gxetcd "github.com/dubbogo/gost/database/kv/etcd/v3"
	gxpage "github.com/dubbogo/gost/hash/page"

	"github.com/hashicorp/vault/sdk/helper/jsonutil"
<<<<<<< HEAD

	perrors "github.com/pkg/errors"
=======
>>>>>>> 26aa12b8
)

import (
	"dubbo.apache.org/dubbo-go/v3/common/constant"
	"dubbo.apache.org/dubbo-go/v3/common/extension"
	"dubbo.apache.org/dubbo-go/v3/common/logger"
	"dubbo.apache.org/dubbo-go/v3/config"
	"dubbo.apache.org/dubbo-go/v3/registry"
	"dubbo.apache.org/dubbo-go/v3/remoting"
	"dubbo.apache.org/dubbo-go/v3/remoting/etcdv3"
)

const (
	ROOT = "/services"
)

var initLock sync.Mutex

func init() {
	extension.SetServiceDiscovery(constant.ETCDV3_KEY, newEtcdV3ServiceDiscovery)
}

// new etcd service discovery struct
type etcdV3ServiceDiscovery struct {
	// descriptor is a short string about the basic information of this instance
	descriptor string
	// client is current Etcdv3 client
	client *gxetcd.Client
	// serviceInstance is current serviceInstance
	serviceInstance *registry.ServiceInstance
	// services is when register or update will add service name
	services *gxset.HashSet
	// child listener
	childListenerMap    map[string]*etcdv3.EventListener
	instanceListenerMap map[string]*gxset.HashSet
}

// basic information of this instance
func (e *etcdV3ServiceDiscovery) String() string {
	return e.descriptor
}

// Destroy service discovery
func (e *etcdV3ServiceDiscovery) Destroy() error {
	if e.client != nil {
		e.client.Close()
	}
	return nil
}

// Register will register an instance of ServiceInstance to registry
func (e *etcdV3ServiceDiscovery) Register(instance registry.ServiceInstance) error {
	e.serviceInstance = &instance

	path := toPath(instance)

	if nil != e.client {
		ins, err := jsonutil.EncodeJSON(instance)
		if err == nil {
			err = e.client.RegisterTemp(path, string(ins))
			if err != nil {
				logger.Errorf("cannot register the instance: %s", string(ins), err)
			} else {
				e.services.Add(instance.GetServiceName())
			}
		}
	}

	return nil
}

// Update will update the data of the instance in registry
func (e *etcdV3ServiceDiscovery) Update(instance registry.ServiceInstance) error {
	path := toPath(instance)

	if nil != e.client {
		ins, err := jsonutil.EncodeJSON(instance)
		if err == nil {
			if err = e.client.RegisterTemp(path, string(ins)); err != nil {
				logger.Warnf("etcdV3ServiceDiscovery.client.RegisterTemp(path:%v, instance:%v) = error:%v",
					path, string(ins), err)
			}
			e.services.Add(instance.GetServiceName())
		}
	}

	return nil
}

// Unregister will unregister this instance from registry
func (e *etcdV3ServiceDiscovery) Unregister(instance registry.ServiceInstance) error {
	path := toPath(instance)

	if nil != e.client {
		err := e.client.Delete(path)
		e.services.Remove(instance.GetServiceName())
		e.serviceInstance = nil
		return err
	}

	return nil
}

// ----------------- discovery -------------------
// GetDefaultPageSize will return the default page size
func (e *etcdV3ServiceDiscovery) GetDefaultPageSize() int {
	return registry.DefaultPageSize
}

// GetServices will return the all service names.
func (e *etcdV3ServiceDiscovery) GetServices() *gxset.HashSet {
	return e.services
}

// GetInstances will return all service instances with serviceName
func (e *etcdV3ServiceDiscovery) GetInstances(serviceName string) []registry.ServiceInstance {
	if nil != e.client {
		// get keys and values
		_, vList, err := e.client.GetChildrenKVList(toParentPath(serviceName))
		if nil == err {
			serviceInstances := make([]registry.ServiceInstance, 0, len(vList))
			for _, v := range vList {
				instance := &registry.DefaultServiceInstance{}
				err = jsonutil.DecodeJSON([]byte(v), &instance)
				if nil == err {
					serviceInstances = append(serviceInstances, instance)
				}
			}
			return serviceInstances
		}
		logger.Infof("could not getChildrenKVList the err is:%v", err)
	}

	return make([]registry.ServiceInstance, 0)
}

// GetInstancesByPage will return a page containing instances of ServiceInstance with the serviceName
// the page will start at offset
func (e *etcdV3ServiceDiscovery) GetInstancesByPage(serviceName string, offset int, pageSize int) gxpage.Pager {
	all := e.GetInstances(serviceName)

	res := make([]interface{}, 0, pageSize)

	for i := offset; i < len(all) && i < offset+pageSize; i++ {
		res = append(res, all[i])
	}

	return gxpage.NewPage(offset, pageSize, res, len(all))
}

// GetHealthyInstancesByPage will return a page containing instances of ServiceInstance.
// The param healthy indices that the instance should be healthy or not.
// The page will start at offset
func (e *etcdV3ServiceDiscovery) GetHealthyInstancesByPage(serviceName string, offset int, pageSize int, healthy bool) gxpage.Pager {
	all := e.GetInstances(serviceName)
	res := make([]interface{}, 0, pageSize)

	var (
		i     = offset
		count = 0
	)
	for i < len(all) && count < pageSize {
		ins := all[i]
		if ins.IsHealthy() == healthy {
			res = append(res, all[i])
			count++
		}
		i++
	}
	return gxpage.NewPage(offset, pageSize, res, len(all))
}

// Batch get all instances by the specified service names
func (e *etcdV3ServiceDiscovery) GetRequestInstances(serviceNames []string, offset int, requestedSize int) map[string]gxpage.Pager {
	res := make(map[string]gxpage.Pager, len(serviceNames))
	for _, name := range serviceNames {
		res[name] = e.GetInstancesByPage(name, offset, requestedSize)
	}
	return res
}

// ----------------- event ----------------------
// AddListener adds a new ServiceInstancesChangedListenerImpl
// see addServiceInstancesChangedListener in Java
func (e *etcdV3ServiceDiscovery) AddListener(listener registry.ServiceInstancesChangedListener) error {
	for _, t := range listener.GetServiceNames().Values() {
		err := e.registerServiceInstanceListener(t.(string), listener)
		if err != nil {
			return err
		}

		err = e.registerServiceWatcher(t.(string))
		if err != nil {
			return err
		}
	}
	return nil
}

// Convert instance to dubbo path
func toPath(instance registry.ServiceInstance) string {
	if instance == nil {
		return ""
	}
	// like: /services/servicename1/host(127.0.0.1)/8080
	return fmt.Sprintf("%s%d", ROOT+constant.PATH_SEPARATOR+instance.GetServiceName()+constant.PATH_SEPARATOR+instance.GetHost()+constant.KEY_SEPARATOR, instance.GetPort())
}

// to dubbo service path
func toParentPath(serviceName string) string {
	return ROOT + constant.PATH_SEPARATOR + serviceName
}

// register service instance listener, instance listener and watcher are matched through serviceName
func (e *etcdV3ServiceDiscovery) registerServiceInstanceListener(serviceName string, listener registry.ServiceInstancesChangedListener) error {
	initLock.Lock()
	defer initLock.Unlock()

	set, found := e.instanceListenerMap[serviceName]
	if !found {
		set = gxset.NewSet(listener)
		set.Add(listener)
		e.instanceListenerMap[serviceName] = set
		return nil
	}
	set.Add(listener)
	return nil
}

// register service watcher
func (e *etcdV3ServiceDiscovery) registerServiceWatcher(serviceName string) error {
	initLock.Lock()
	defer initLock.Unlock()

	path := toParentPath(serviceName)

	listener, found := e.childListenerMap[serviceName]

	if !found {
		listener = etcdv3.NewEventListener(e.client)
		e.childListenerMap[serviceName] = listener
	}

	listener.ListenServiceEvent(path, e)

	return nil
}

// when child data change should DispatchEventByServiceName
func (e *etcdV3ServiceDiscovery) DataChange(eventType remoting.Event) bool {
	if eventType.Action == remoting.EventTypeUpdate {
		instance := &registry.DefaultServiceInstance{}
		err := jsonutil.DecodeJSON([]byte(eventType.Content), &instance)
		if err != nil {
			instance.ServiceName = ""
		}

		// notify instance listener instance change
		name := instance.ServiceName
		instances := e.GetInstances(name)
		for _, lis := range e.instanceListenerMap[instance.ServiceName].Values() {
			var instanceLis registry.ServiceInstancesChangedListener
			instanceLis = lis.(registry.ServiceInstancesChangedListener)
			err = instanceLis.OnEvent(registry.NewServiceInstancesChangedEvent(name, instances))
		}
		if err != nil {
			return false
		}
	}

	return true
}

// newEtcdv3ServiceDiscovery
func newEtcdV3ServiceDiscovery() (registry.ServiceDiscovery, error) {
	initLock.Lock()
	defer initLock.Unlock()

	metadataReportConfig := config.GetMetadataReportConfg()

	to, err := time.ParseDuration(metadataReportConfig.Timeout)
	if err != nil {
		logger.Errorf("timeout config %v is invalid,err is %v", metadataReportConfig.Timeout, err.Error())
		return nil, err
	}
	logger.Infof("etcd address is: %v,timeout is:%s", metadataReportConfig.Timeout, to.String())

	client := etcdv3.NewServiceDiscoveryClient(
		gxetcd.WithName(gxetcd.RegistryETCDV3Client),
		gxetcd.WithTimeout(to),
		gxetcd.WithEndpoints(strings.Split(metadataReportConfig.Address, ",")...),
	)

	descriptor := fmt.Sprintf("etcd-service-discovery[%s]", metadataReportConfig.Address)

	return &etcdV3ServiceDiscovery{
		descriptor,
		client,
		nil,
		gxset.NewSet(),
		make(map[string]*etcdv3.EventListener),
		make(map[string]*gxset.HashSet)}, nil
}<|MERGE_RESOLUTION|>--- conflicted
+++ resolved
@@ -30,11 +30,6 @@
 	gxpage "github.com/dubbogo/gost/hash/page"
 
 	"github.com/hashicorp/vault/sdk/helper/jsonutil"
-<<<<<<< HEAD
-
-	perrors "github.com/pkg/errors"
-=======
->>>>>>> 26aa12b8
 )
 
 import (
