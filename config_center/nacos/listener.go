--- conflicted
+++ resolved
@@ -48,10 +48,7 @@
 		})
 		if err != nil {
 			logger.Errorf("nacos : listen config fail, error:%v ", err)
-<<<<<<< HEAD
-=======
 			return
->>>>>>> e80c2e47
 		}
 		newListener := make(map[config_center.ConfigurationListener]context.CancelFunc)
 		newListener[listener] = cancel
