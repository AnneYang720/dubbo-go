/*
 * Licensed to the Apache Software Foundation (ASF) under one or more
 * contributor license agreements.  See the NOTICE file distributed with
 * this work for additional information regarding copyright ownership.
 * The ASF licenses this file to You under the Apache License, Version 2.0
 * (the "License"); you may not use this file except in compliance with
 * the License.  You may obtain a copy of the License at
 *
 *     http://www.apache.org/licenses/LICENSE-2.0
 *
 * Unless required by applicable law or agreed to in writing, software
 * distributed under the License is distributed on an "AS IS" BASIS,
 * WITHOUT WARRANTIES OR CONDITIONS OF ANY KIND, either express or implied.
 * See the License for the specific language governing permissions and
 * limitations under the License.
 */

package configurator

import (
	"strings"
)

import (
	gxset "github.com/dubbogo/gost/container/set"
)

import (
	"dubbo.apache.org/dubbo-go/v3/common"
	"dubbo.apache.org/dubbo-go/v3/common/constant"
	"dubbo.apache.org/dubbo-go/v3/common/extension"
	"dubbo.apache.org/dubbo-go/v3/config_center"
)

func init() {
	extension.SetDefaultConfigurator(newConfigurator)
}

func newConfigurator(url *common.URL) config_center.Configurator {
	return &overrideConfigurator{configuratorUrl: url}
}

type overrideConfigurator struct {
	configuratorUrl *common.URL
}

func (c *overrideConfigurator) GetUrl() *common.URL {
	return c.configuratorUrl
}

func (c *overrideConfigurator) Configure(url *common.URL) {
	// remove configuratorUrl some param that can not be configured
	if c.configuratorUrl.GetParam(constant.EnabledKey, "true") == "false" || len(c.configuratorUrl.Location) == 0 {
		return
	}

	// branch for version 2.7.x
	apiVersion := c.configuratorUrl.GetParam(constant.ConfigVersionKey, "")
	if len(apiVersion) != 0 {
		currentSide := url.GetParam(constant.SideKey, "")
		configuratorSide := c.configuratorUrl.GetParam(constant.SideKey, "")
		if currentSide == configuratorSide && common.DubboRole[common.CONSUMER] == currentSide && c.configuratorUrl.Port == "0" {
			localIP := common.GetLocalIp()
			c.configureIfMatch(localIP, url)
		} else if currentSide == configuratorSide && common.DubboRole[common.PROVIDER] == currentSide && c.configuratorUrl.Port == url.Port {
			c.configureIfMatch(url.Ip, url)
		}
	} else {
		// branch for version 2.6.x and less
		c.configureDeprecated(url)
	}
}

func (c *overrideConfigurator) configureIfMatchInternal(url *common.URL) {
	configApp := c.configuratorUrl.GetParam(constant.ApplicationKey, c.configuratorUrl.Username)
	currentApp := url.GetParam(constant.ApplicationKey, url.Username)
	if len(configApp) == 0 || constant.AnyValue == configApp || configApp == currentApp {
		conditionKeys := gxset.NewSet()
		conditionKeys.Add(constant.CategoryKey)
		conditionKeys.Add(constant.CheckKey)
		conditionKeys.Add(constant.EnabledKey)
		conditionKeys.Add(constant.GroupKey)
		conditionKeys.Add(constant.VersionKey)
		conditionKeys.Add(constant.ApplicationKey)
		conditionKeys.Add(constant.SideKey)
		conditionKeys.Add(constant.ConfigVersionKey)
		conditionKeys.Add(constant.CompatibleConfigKey)
		returnUrl := false
		c.configuratorUrl.RangeParams(func(k, _ string) bool {
			value := c.configuratorUrl.GetParam(k, "")
			if strings.HasPrefix(k, "~") || k == constant.ApplicationKey || k == constant.SideKey {
				conditionKeys.Add(k)
				if len(value) != 0 && value != constant.AnyValue && value != url.GetParam(strings.TrimPrefix(k, "~"), "") {
					returnUrl = true
					return false
				}
			}
			return true
		})
		if returnUrl {
			return
		}
		configUrl := c.configuratorUrl.CloneExceptParams(conditionKeys)
		url.SetParams(configUrl.GetParams())
	}
}

// configureIfMatch translate from java, compatible rules in java
func (c *overrideConfigurator) configureIfMatch(host string, url *common.URL) {
<<<<<<< HEAD
	if constant.AnyhostValue == c.configuratorUrl.Ip || host == c.configuratorUrl.Ip {
		providers := c.configuratorUrl.GetParam(constant.OverrideProvidersKey, "")
		if len(providers) == 0 || strings.Contains(providers, url.Location) || strings.Contains(providers, constant.AnyhostValue) {
=======
	if constant.AnyHostValue == c.configuratorUrl.Ip || host == c.configuratorUrl.Ip {
		providers := c.configuratorUrl.GetParam(constant.OverrideProvidersKey, "")
		if len(providers) == 0 || strings.Contains(providers, url.Location) || strings.Contains(providers, constant.AnyHostValue) {
>>>>>>> 9a12e994
			c.configureIfMatchInternal(url)
		}
	}
}

func (c *overrideConfigurator) configureDeprecated(url *common.URL) {
	// If override url has port, means it is a provider address. We want to control a specific provider with this override url, it may take effect on the specific provider instance or on consumers holding this provider instance.
	if c.configuratorUrl.Port != "0" {
		if url.Port == c.configuratorUrl.Port {
			c.configureIfMatch(url.Ip, url)
		}
	} else {
		// override url don't have a port, means the ip override url specify is a consumer address or 0.0.0.0
		// 1.If it is a consumer ip address, the intention is to control a specific consumer instance, it must takes effect at the consumer side, any provider received this override url should ignore;
		// 2.If the ip is 0.0.0.0, this override url can be used on consumer, and also can be used on provider
		if url.GetParam(constant.SideKey, "") == common.DubboRole[common.CONSUMER] {
			localIP := common.GetLocalIp()
			c.configureIfMatch(localIP, url)
		} else {
<<<<<<< HEAD
			c.configureIfMatch(constant.AnyhostValue, url)
=======
			c.configureIfMatch(constant.AnyHostValue, url)
>>>>>>> 9a12e994
		}
	}
}<|MERGE_RESOLUTION|>--- conflicted
+++ resolved
@@ -107,15 +107,9 @@
 
 // configureIfMatch translate from java, compatible rules in java
 func (c *overrideConfigurator) configureIfMatch(host string, url *common.URL) {
-<<<<<<< HEAD
-	if constant.AnyhostValue == c.configuratorUrl.Ip || host == c.configuratorUrl.Ip {
-		providers := c.configuratorUrl.GetParam(constant.OverrideProvidersKey, "")
-		if len(providers) == 0 || strings.Contains(providers, url.Location) || strings.Contains(providers, constant.AnyhostValue) {
-=======
 	if constant.AnyHostValue == c.configuratorUrl.Ip || host == c.configuratorUrl.Ip {
 		providers := c.configuratorUrl.GetParam(constant.OverrideProvidersKey, "")
 		if len(providers) == 0 || strings.Contains(providers, url.Location) || strings.Contains(providers, constant.AnyHostValue) {
->>>>>>> 9a12e994
 			c.configureIfMatchInternal(url)
 		}
 	}
@@ -135,11 +129,7 @@
 			localIP := common.GetLocalIp()
 			c.configureIfMatch(localIP, url)
 		} else {
-<<<<<<< HEAD
-			c.configureIfMatch(constant.AnyhostValue, url)
-=======
 			c.configureIfMatch(constant.AnyHostValue, url)
->>>>>>> 9a12e994
 		}
 	}
 }