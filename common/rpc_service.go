/*
 * Licensed to the Apache Software Foundation (ASF) under one or more
 * contributor license agreements.  See the NOTICE file distributed with
 * this work for additional information regarding copyright ownership.
 * The ASF licenses this file to You under the Apache License, Version 2.0
 * (the "License"); you may not use this file except in compliance with
 * the License.  You may obtain a copy of the License at
 *
 *     http://www.apache.org/licenses/LICENSE-2.0
 *
 * Unless required by applicable law or agreed to in writing, software
 * distributed under the License is distributed on an "AS IS" BASIS,
 * WITHOUT WARRANTIES OR CONDITIONS OF ANY KIND, either express or implied.
 * See the License for the specific language governing permissions and
 * limitations under the License.
 */

package common

import (
	"context"
	"reflect"
	"strings"
	"sync"
	"unicode"
	"unicode/utf8"
)

import (
	perrors "github.com/pkg/errors"
)

import (
	"github.com/apache/dubbo-go/common/logger"
)

// RPCService
// rpc service interface
type RPCService interface {
	// Reference:
	// rpc service id or reference id
	Reference() string
}

// AsyncCallbackService callback interface for async
type AsyncCallbackService interface {
	// Callback: callback
	CallBack(response CallbackResponse)
}

// CallbackResponse for different protocol
type CallbackResponse interface{}

// AsyncCallback async callback method
type AsyncCallback func(response CallbackResponse)

// for lowercase func
// func MethodMapper() map[string][string] {
//     return map[string][string]{}
// }
const (
	METHOD_MAPPER = "MethodMapper"
)

var (
	// Precompute the reflect type for error. Can't use error directly
	// because Typeof takes an empty interface value. This is annoying.
	typeOfError = reflect.TypeOf((*error)(nil)).Elem()

	// ServiceMap store description of service.
	// todo: lowerecas?
	ServiceMap = &serviceMap{
		serviceMap:   make(map[string]map[string]*Service),
		interfaceMap: make(map[string][]*Service),
	}
)

//////////////////////////
// info of method
//////////////////////////

// MethodType is description of service method.
type MethodType struct {
	method    reflect.Method
	ctxType   reflect.Type   // request context
	argsType  []reflect.Type // args except ctx, include replyType if existing
	replyType reflect.Type   // return value, otherwise it is nil
}

// Method gets @m.method.
func (m *MethodType) Method() reflect.Method {
	return m.method
}

// CtxType gets @m.ctxType.
func (m *MethodType) CtxType() reflect.Type {
	return m.ctxType
}

// ArgsType gets @m.argsType.
func (m *MethodType) ArgsType() []reflect.Type {
	return m.argsType
}

// ReplyType gets @m.replyType.
func (m *MethodType) ReplyType() reflect.Type {
	return m.replyType
}

// SuiteContext tranfers @ctx to reflect.Value type or get it from @m.ctxType.
func (m *MethodType) SuiteContext(ctx context.Context) reflect.Value {
	if contextv := reflect.ValueOf(ctx); contextv.IsValid() {
		return contextv
	}
	return reflect.Zero(m.ctxType)
}

//////////////////////////
// info of service interface
//////////////////////////

// Service is description of service
type Service struct {
	name     string
	rcvr     reflect.Value
	rcvrType reflect.Type
	methods  map[string]*MethodType
}

// Method gets @s.methods.
func (s *Service) Method() map[string]*MethodType {
	return s.methods
}

<<<<<<< HEAD
// Name will return service name
func (s *Service) Name() string {
	return s.name
}

// RcvrType get @s.rcvrType.
=======
// RcvrType gets @s.rcvrType.
>>>>>>> 7e490178
func (s *Service) RcvrType() reflect.Type {
	return s.rcvrType
}

// Rcvr gets @s.rcvr.
func (s *Service) Rcvr() reflect.Value {
	return s.rcvr
}

//////////////////////////
// serviceMap
//////////////////////////

type serviceMap struct {
	mutex        sync.RWMutex                   // protects the serviceMap
	serviceMap   map[string]map[string]*Service // protocol -> service name -> service
	interfaceMap map[string][]*Service          // interface -> service
}

// GetService gets a service defination by protocol and name
func (sm *serviceMap) GetService(protocol, name string) *Service {
	sm.mutex.RLock()
	defer sm.mutex.RUnlock()
	if s, ok := sm.serviceMap[protocol]; ok {
		if srv, ok := s[name]; ok {
			return srv
		}
		return nil
	}
	return nil
}

// GetInterface gets an interface defination by interface name
func (sm *serviceMap) GetInterface(interfaceName string) []*Service {
	sm.mutex.RLock()
	defer sm.mutex.RUnlock()
	if s, ok := sm.interfaceMap[interfaceName]; ok {
		return s
	}
	return nil
}

// Register registers a service by @interfaceName and @protocol
func (sm *serviceMap) Register(interfaceName, protocol string, rcvr RPCService) (string, error) {
	if sm.serviceMap[protocol] == nil {
		sm.serviceMap[protocol] = make(map[string]*Service)
	}
	if sm.interfaceMap[interfaceName] == nil {
		sm.interfaceMap[interfaceName] = make([]*Service, 0, 16)
	}

	s := new(Service)
	s.rcvrType = reflect.TypeOf(rcvr)
	s.rcvr = reflect.ValueOf(rcvr)
	sname := reflect.Indirect(s.rcvr).Type().Name()
	if sname == "" {
		s := "no service name for type " + s.rcvrType.String()
		logger.Errorf(s)
		return "", perrors.New(s)
	}
	if !isExported(sname) {
		s := "type " + sname + " is not exported"
		logger.Errorf(s)
		return "", perrors.New(s)
	}

	sname = rcvr.Reference()
	if server := sm.GetService(protocol, sname); server != nil {
		return "", perrors.New("service already defined: " + sname)
	}
	s.name = sname
	s.methods = make(map[string]*MethodType)

	// Install the methods
	methods := ""
	methods, s.methods = suitableMethods(s.rcvrType)

	if len(s.methods) == 0 {
		s := "type " + sname + " has no exported methods of suitable type"
		logger.Errorf(s)
		return "", perrors.New(s)
	}
	sm.mutex.Lock()
	sm.serviceMap[protocol][s.name] = s
	sm.interfaceMap[interfaceName] = append(sm.interfaceMap[interfaceName], s)
	sm.mutex.Unlock()

	return strings.TrimSuffix(methods, ","), nil
}

// UnRegister cancels a service by @interfaceName, @protocol and @serviceId
func (sm *serviceMap) UnRegister(interfaceName, protocol, serviceId string) error {
	if protocol == "" || serviceId == "" {
		return perrors.New("protocol or serviceName is nil")
	}

	var (
		err   error
		index = -1
		svcs  map[string]*Service
		svrs  []*Service
		ok    bool
	)

	f := func() error {
		sm.mutex.RLock()
		defer sm.mutex.RUnlock()
		svcs, ok = sm.serviceMap[protocol]
		if !ok {
			return perrors.New("no services for " + protocol)
		}
		s, ok := svcs[serviceId]
		if !ok {
			return perrors.New("no service for " + serviceId)
		}
		svrs, ok = sm.interfaceMap[interfaceName]
		if !ok {
			return perrors.New("no service for " + interfaceName)
		}
		for i, svr := range svrs {
			if svr == s {
				index = i
			}
		}
		return nil
	}

	if err = f(); err != nil {
		return err
	}

	sm.mutex.Lock()
	defer sm.mutex.Unlock()
	sm.interfaceMap[interfaceName] = make([]*Service, 0, len(svrs))
	for i, _ := range svrs {
		if i != index {
			sm.interfaceMap[interfaceName] = append(sm.interfaceMap[interfaceName], svrs[i])
		}
	}
	delete(svcs, serviceId)
	if len(sm.serviceMap) == 0 {
		delete(sm.serviceMap, protocol)
	}

	return nil
}

// Is this an exported - upper case - name
func isExported(name string) bool {
	s, _ := utf8.DecodeRuneInString(name)
	return unicode.IsUpper(s)
}

// Is this type exported or a builtin?
func isExportedOrBuiltinType(t reflect.Type) bool {
	for t.Kind() == reflect.Ptr {
		t = t.Elem()
	}
	// PkgPath will be non-empty even for an exported type,
	// so we need to check the type name as well.
	return isExported(t.Name()) || t.PkgPath() == ""
}

// suitableMethods returns suitable Rpc methods of typ
func suitableMethods(typ reflect.Type) (string, map[string]*MethodType) {
	methods := make(map[string]*MethodType)
	var mts []string
	logger.Debugf("[%s] NumMethod is %d", typ.String(), typ.NumMethod())
	method, ok := typ.MethodByName(METHOD_MAPPER)
	var methodMapper map[string]string
	if ok && method.Type.NumIn() == 1 && method.Type.NumOut() == 1 && method.Type.Out(0).String() == "map[string]string" {
		methodMapper = method.Func.Call([]reflect.Value{reflect.New(typ.Elem())})[0].Interface().(map[string]string)
	}

	for m := 0; m < typ.NumMethod(); m++ {
		method = typ.Method(m)
		if mt := suiteMethod(method); mt != nil {
			methodName, ok := methodMapper[method.Name]
			if !ok {
				methodName = method.Name
			}
			methods[methodName] = mt
			mts = append(mts, methodName)
		}
	}
	return strings.Join(mts, ","), methods
}

// suiteMethod returns a suitable Rpc methodType
func suiteMethod(method reflect.Method) *MethodType {
	mtype := method.Type
	mname := method.Name
	inNum := mtype.NumIn()
	outNum := mtype.NumOut()

	// Method must be exported.
	if method.PkgPath != "" {
		return nil
	}

	var (
		replyType, ctxType reflect.Type
		argsType           []reflect.Type
	)

	if outNum != 1 && outNum != 2 {
		logger.Warnf("method %s of mtype %v has wrong number of in out parameters %d; needs exactly 1/2",
			mname, mtype.String(), outNum)
		return nil
	}

	// The latest return type of the method must be error.
	if returnType := mtype.Out(outNum - 1); returnType != typeOfError {
		logger.Warnf("the latest return type %s of method %q is not error", returnType, mname)
		return nil
	}

	// replyType
	if outNum == 2 {
		replyType = mtype.Out(0)
		if !isExportedOrBuiltinType(replyType) {
			logger.Errorf("reply type of method %s not exported{%v}", mname, replyType)
			return nil
		}
	}

	index := 1

	// ctxType
	if inNum > 1 && mtype.In(1).String() == "context.Context" {
		ctxType = mtype.In(1)
		index = 2
	}

	for ; index < inNum; index++ {
		argsType = append(argsType, mtype.In(index))
		// need not be a pointer.
		if !isExportedOrBuiltinType(mtype.In(index)) {
			logger.Errorf("argument type of method %q is not exported %v", mname, mtype.In(index))
			return nil
		}
	}

	return &MethodType{method: method, argsType: argsType, replyType: replyType, ctxType: ctxType}
}<|MERGE_RESOLUTION|>--- conflicted
+++ resolved
@@ -132,16 +132,12 @@
 	return s.methods
 }
 
-<<<<<<< HEAD
 // Name will return service name
 func (s *Service) Name() string {
 	return s.name
 }
 
-// RcvrType get @s.rcvrType.
-=======
 // RcvrType gets @s.rcvrType.
->>>>>>> 7e490178
 func (s *Service) RcvrType() reflect.Type {
 	return s.rcvrType
 }
