/*
 * Licensed to the Apache Software Foundation (ASF) under one or more
 * contributor license agreements.  See the NOTICE file distributed with
 * this work for additional information regarding copyright ownership.
 * The ASF licenses this file to You under the Apache License, Version 2.0
 * (the "License"); you may not use this file except in compliance with
 * the License.  You may obtain a copy of the License at
 *
 *     http://www.apache.org/licenses/LICENSE-2.0
 *
 * Unless required by applicable law or agreed to in writing, software
 * distributed under the License is distributed on an "AS IS" BASIS,
 * WITHOUT WARRANTIES OR CONDITIONS OF ANY KIND, either express or implied.
 * See the License for the specific language governing permissions and
 * limitations under the License.
 */

package common

import (
	"bytes"
	"context"
	"encoding/base64"
	"fmt"
	"math"
	"net"
	"net/url"
	"strconv"
	"strings"
	"sync"
)

import (
	gxset "github.com/dubbogo/gost/container/set"
	"github.com/jinzhu/copier"
	perrors "github.com/pkg/errors"
	"github.com/satori/go.uuid"
)

import (
	"github.com/apache/dubbo-go/common/constant"
)

/////////////////////////////////
// dubbo role type
/////////////////////////////////

const (
	CONSUMER = iota
	CONFIGURATOR
	ROUTER
	PROVIDER
)

var (
	// DubboNodes ...
	DubboNodes = [...]string{"consumers", "configurators", "routers", "providers"}
	DubboRole  = [...]string{"consumer", "", "routers", "provider"}
)

// RoleType ...
type RoleType int

func (t RoleType) String() string {
	return DubboNodes[t]
}

// Role ...
func (t RoleType) Role() string {
	return DubboRole[t]
}

type baseUrl struct {
	Protocol string
	Location string // ip+port
	Ip       string
	Port     string
	//url.Values is not safe map, add to avoid concurrent map read and map write error
	paramsLock   sync.RWMutex
	params       url.Values
	PrimitiveURL string
	ctx          context.Context
}

// URL ...
type URL struct {
	baseUrl
	Path     string // like  /com.ikurento.dubbo.UserProvider3
	Username string
	Password string
	Methods  []string
	//special for registry
	SubURL *URL
}

type option func(*URL)

// WithUsername ...
func WithUsername(username string) option {
	return func(url *URL) {
		url.Username = username
	}
}

// WithPassword ...
func WithPassword(pwd string) option {
	return func(url *URL) {
		url.Password = pwd
	}
}

// WithMethods ...
func WithMethods(methods []string) option {
	return func(url *URL) {
		url.Methods = methods
	}
}

// WithParams ...
func WithParams(params url.Values) option {
	return func(url *URL) {
		url.params = params
	}
}

// WithParamsValue ...
func WithParamsValue(key, val string) option {
	return func(url *URL) {
		url.SetParam(key, val)
	}
}

// WithProtocol ...
func WithProtocol(proto string) option {
	return func(url *URL) {
		url.Protocol = proto
	}
}

// WithIp ...
func WithIp(ip string) option {
	return func(url *URL) {
		url.Ip = ip
	}
}

// WithPort ...
func WithPort(port string) option {
	return func(url *URL) {
		url.Port = port
	}
}

// WithPath ...
func WithPath(path string) option {
	return func(url *URL) {
		url.Path = "/" + strings.TrimPrefix(path, "/")
	}
}

// WithLocation ...
func WithLocation(location string) option {
	return func(url *URL) {
		url.Location = location
	}
}

// WithToken ...
func WithToken(token string) option {
	return func(url *URL) {
		if len(token) > 0 {
			value := token
			if strings.ToLower(token) == "true" || strings.ToLower(token) == "default" {
				value = uuid.NewV4().String()
			}
			url.SetParam(constant.TOKEN_KEY, value)
		}
	}
}

// NewURLWithOptions ...
func NewURLWithOptions(opts ...option) *URL {
	url := &URL{}
	for _, opt := range opts {
		opt(url)
	}
	url.Location = url.Ip + ":" + url.Port
	return url
}

// NewURL ...
func NewURL(ctx context.Context, urlString string, opts ...option) (URL, error) {

	var (
		err          error
		rawUrlString string
		serviceUrl   *url.URL
		s            = URL{baseUrl: baseUrl{ctx: ctx}}
	)

	// new a null instance
	if urlString == "" {
		return s, nil
	}

	rawUrlString, err = url.QueryUnescape(urlString)
	if err != nil {
		return s, perrors.Errorf("url.QueryUnescape(%s),  error{%v}", urlString, err)
	}

	//rawUrlString = "//" + rawUrlString
	if strings.Index(rawUrlString, "//") < 0 {
		t := URL{baseUrl: baseUrl{ctx: ctx}}
		for _, opt := range opts {
			opt(&t)
		}
		rawUrlString = t.Protocol + "://" + rawUrlString
	}
	serviceUrl, err = url.Parse(rawUrlString)
	if err != nil {
		return s, perrors.Errorf("url.Parse(url string{%s}),  error{%v}", rawUrlString, err)
	}

	s.params, err = url.ParseQuery(serviceUrl.RawQuery)
	if err != nil {
		return s, perrors.Errorf("url.ParseQuery(raw url string{%s}),  error{%v}", serviceUrl.RawQuery, err)
	}

	s.PrimitiveURL = urlString
	s.Protocol = serviceUrl.Scheme
	s.Username = serviceUrl.User.Username()
	s.Password, _ = serviceUrl.User.Password()
	s.Location = serviceUrl.Host
	s.Path = serviceUrl.Path
	if strings.Contains(s.Location, ":") {
		s.Ip, s.Port, err = net.SplitHostPort(s.Location)
		if err != nil {
			return s, perrors.Errorf("net.SplitHostPort(url.Host{%s}), error{%v}", s.Location, err)
		}
	}
	for _, opt := range opts {
		opt(&s)
	}
	return s, nil
}

// URLEqual ...
func (c URL) URLEqual(url URL) bool {
	c.Ip = ""
	c.Port = ""
	url.Ip = ""
	url.Port = ""
	cGroup := c.GetParam(constant.GROUP_KEY, "")
	urlGroup := url.GetParam(constant.GROUP_KEY, "")
	cKey := c.Key()
	urlKey := url.Key()

	if cGroup == constant.ANY_VALUE {
		cKey = strings.Replace(cKey, "group=*", "group="+urlGroup, 1)
	} else if urlGroup == constant.ANY_VALUE {
		urlKey = strings.Replace(urlKey, "group=*", "group="+cGroup, 1)
	}
	if cKey != urlKey {
		return false
	}
	if url.GetParam(constant.ENABLED_KEY, "true") != "true" && url.GetParam(constant.ENABLED_KEY, "") != constant.ANY_VALUE {
		return false
	}
	//TODO :may need add interface key any value condition
	if !isMatchCategory(url.GetParam(constant.CATEGORY_KEY, constant.DEFAULT_CATEGORY), c.GetParam(constant.CATEGORY_KEY, constant.DEFAULT_CATEGORY)) {
		return false
	}
	return true
}
func isMatchCategory(category1 string, category2 string) bool {
	if len(category2) == 0 {
		return category1 == constant.DEFAULT_CATEGORY
	} else if strings.Contains(category2, constant.ANY_VALUE) {
		return true
	} else if strings.Contains(category2, constant.REMOVE_VALUE_PREFIX) {
		return !strings.Contains(category2, constant.REMOVE_VALUE_PREFIX+category1)
	} else {
		return strings.Contains(category2, category1)
	}
}
func (c URL) String() string {
	var buildString string
	if len(c.Username) == 0 && len(c.Password) == 0 {
		buildString = fmt.Sprintf(
			"%s://%s:%s%s?",
			c.Protocol, c.Ip, c.Port, c.Path)
	} else {
		buildString = fmt.Sprintf(
			"%s://%s:%s@%s:%s%s?",
			c.Protocol, c.Username, c.Password, c.Ip, c.Port, c.Path)
	}
	c.paramsLock.RLock()
	buildString += c.params.Encode()
	c.paramsLock.RUnlock()
	return buildString
}

// Key ...
func (c URL) Key() string {
	buildString := fmt.Sprintf(
		"%s://%s:%s@%s:%s/?interface=%s&group=%s&version=%s",
		c.Protocol, c.Username, c.Password, c.Ip, c.Port, c.Service(), c.GetParam(constant.GROUP_KEY, ""), c.GetParam(constant.VERSION_KEY, ""))
	return buildString
	//return c.ServiceKey()
}

<<<<<<< HEAD
func (c *URL) ColonSeparatedKey() string {
	intf := c.GetParam(constant.INTERFACE_KEY, strings.TrimPrefix(c.Path, "/"))
	if intf == "" {
		return ""
	}
	buf := &bytes.Buffer{}
	buf.WriteString(intf)
	buf.WriteString(":")
	version := c.GetParam(constant.VERSION_KEY, "")
	if version != "" && version != "0.0.0" {
		buf.WriteString(version)
	}
	group := c.GetParam(constant.GROUP_KEY, "")
	buf.WriteString(":")
	if group != "" {
		buf.WriteString(group)
	}
	return buf.String()
}

func (c *URL) GetBackupUrls() []*URL {
	var (
		urls []*URL
		host string
	)
	urls = append(urls, c)
	backups := strings.Split(c.GetParam(constant.BACKUP_KEY, ""), "")
	for _, address := range backups {
		index := strings.LastIndex(address, ":")
		port := c.Port
		if index > 0 {
			host = address[:index]
			port = address[index+1:]
		} else {
			host = address
		}
		newURL := NewURLWithOptions(
			WithProtocol(c.Protocol),
			WithPath(c.Path),
			WithIp(host),
			WithUsername(c.Username),
			WithPassword(c.Password),
			WithPort(port),
			WithParams(c.params))

		urls = append(urls, newURL)
	}
	return urls
}

=======
// ServiceKey ...
>>>>>>> c8b6fdd6
func (c URL) ServiceKey() string {
	intf := c.GetParam(constant.INTERFACE_KEY, strings.TrimPrefix(c.Path, "/"))
	if intf == "" {
		return ""
	}
	buf := &bytes.Buffer{}
	group := c.GetParam(constant.GROUP_KEY, "")
	if group != "" {
		buf.WriteString(group)
		buf.WriteString("/")
	}

	buf.WriteString(intf)

	version := c.GetParam(constant.VERSION_KEY, "")
	if version != "" && version != "0.0.0" {
		buf.WriteString(":")
		buf.WriteString(version)
	}

	return buf.String()
}

// EncodedServiceKey ...
func (c *URL) EncodedServiceKey() string {
	serviceKey := c.ServiceKey()
	return strings.Replace(serviceKey, "/", "*", 1)
}

// Context ...
func (c URL) Context() context.Context {
	return c.ctx
}

// Service ...
func (c URL) Service() string {
	service := c.GetParam(constant.INTERFACE_KEY, strings.TrimPrefix(c.Path, "/"))
	if service != "" {
		return service
	} else if c.SubURL != nil {
		service = c.GetParam(constant.INTERFACE_KEY, strings.TrimPrefix(c.Path, "/"))
		if service != "" { //if url.path is "" then return suburl's path, special for registry url
			return service
		}
	}
	return ""
}

// AddParam ...
func (c *URL) AddParam(key string, value string) {
	c.paramsLock.Lock()
	c.params.Add(key, value)
	c.paramsLock.Unlock()
}

// SetParam ...
func (c *URL) SetParam(key string, value string) {
	c.paramsLock.Lock()
	c.params.Set(key, value)
	c.paramsLock.Unlock()
}

// RangeParams ...
func (c *URL) RangeParams(f func(key, value string) bool) {
	c.paramsLock.RLock()
	defer c.paramsLock.RUnlock()
	for k, v := range c.params {
		if !f(k, v[0]) {
			break
		}
	}
}

// GetParam ...
func (c URL) GetParam(s string, d string) string {
	var r string
	c.paramsLock.RLock()
	if r = c.params.Get(s); len(r) == 0 {
		r = d
	}
	c.paramsLock.RUnlock()
	return r
}

// GetParams ...
func (c URL) GetParams() url.Values {
	return c.params
}

// GetParamAndDecoded ...
func (c URL) GetParamAndDecoded(key string) (string, error) {
	c.paramsLock.RLock()
	defer c.paramsLock.RUnlock()
	ruleDec, err := base64.URLEncoding.DecodeString(c.GetParam(key, ""))
	value := string(ruleDec)
	return value, err
}

// GetRawParam ...
func (c URL) GetRawParam(key string) string {
	switch key {
	case "protocol":
		return c.Protocol
	case "username":
		return c.Username
	case "host":
		return strings.Split(c.Location, ":")[0]
	case "password":
		return c.Password
	case "port":
		return c.Port
	case "path":
		return c.Path
	default:
		return c.GetParam(key, "")
	}
}

// GetParamBool
func (c URL) GetParamBool(s string, d bool) bool {

	var r bool
	var err error
	if r, err = strconv.ParseBool(c.GetParam(s, "")); err != nil {
		return d
	}
	return r
}

// GetParamInt ...
func (c URL) GetParamInt(s string, d int64) int64 {
	var r int
	var err error

	if r, err = strconv.Atoi(c.GetParam(s, "")); r == 0 || err != nil {
		return d
	}
	return int64(r)
}

// GetMethodParamInt ...
func (c URL) GetMethodParamInt(method string, key string, d int64) int64 {
	var r int
	var err error
	c.paramsLock.RLock()
	defer c.paramsLock.RUnlock()
	if r, err = strconv.Atoi(c.GetParam("methods."+method+"."+key, "")); r == 0 || err != nil {
		return d
	}
	return int64(r)
}

// GetMethodParamInt64 ...
func (c URL) GetMethodParamInt64(method string, key string, d int64) int64 {
	r := c.GetMethodParamInt(method, key, math.MinInt64)
	if r == math.MinInt64 {
		return c.GetParamInt(key, d)
	}

	return r
}

// GetMethodParam ...
func (c URL) GetMethodParam(method string, key string, d string) string {
	var r string
	if r = c.GetParam("methods."+method+"."+key, ""); r == "" {
		r = d
	}
	return r
}

// GetMethodParamBool ...
func (c URL) GetMethodParamBool(method string, key string, d bool) bool {
	r := c.GetParamBool("methods."+method+"."+key, d)
	return r
}

// RemoveParams ...
func (c *URL) RemoveParams(set *gxset.HashSet) {
	c.paramsLock.Lock()
	defer c.paramsLock.Unlock()
	for k := range set.Items {
		s := k.(string)
		delete(c.params, s)
	}
}

// SetParams ...
func (c *URL) SetParams(m url.Values) {
	for k := range m {
		c.SetParam(k, m.Get(k))
	}
}

// ToMap transfer URL to Map
func (c URL) ToMap() map[string]string {

	paramsMap := make(map[string]string)

	c.RangeParams(func(key, value string) bool {
		paramsMap[key] = value
		return true
	})

	if c.Protocol != "" {
		paramsMap["protocol"] = c.Protocol
	}
	if c.Username != "" {
		paramsMap["username"] = c.Username
	}
	if c.Password != "" {
		paramsMap["password"] = c.Password
	}
	if c.Location != "" {
		paramsMap["host"] = strings.Split(c.Location, ":")[0]
		var port string
		if strings.Contains(c.Location, ":") {
			port = strings.Split(c.Location, ":")[1]
		} else {
			port = "0"
		}
		paramsMap["port"] = port
	}
	if c.Protocol != "" {
		paramsMap["protocol"] = c.Protocol
	}
	if c.Path != "" {
		paramsMap["path"] = c.Path
	}
	if len(paramsMap) == 0 {
		return nil
	}
	return paramsMap
}

// configuration  > reference config >service config
//  in this function we should merge the reference local url config into the service url from registry.
//TODO configuration merge, in the future , the configuration center's config should merge too.

// MergeUrl ...
func MergeUrl(serviceUrl *URL, referenceUrl *URL) *URL {
	mergedUrl := serviceUrl.Clone()

	//iterator the referenceUrl if serviceUrl not have the key ,merge in
	referenceUrl.RangeParams(func(key, value string) bool {
		if v := mergedUrl.GetParam(key, ""); len(v) == 0 {
			mergedUrl.SetParam(key, value)
		}
		return true
	})
	//loadBalance,cluster,retries strategy config
	methodConfigMergeFcn := mergeNormalParam(mergedUrl, referenceUrl, []string{constant.LOADBALANCE_KEY, constant.CLUSTER_KEY, constant.RETRIES_KEY, constant.TIMEOUT_KEY})

	//remote timestamp
	if v := serviceUrl.GetParam(constant.TIMESTAMP_KEY, ""); len(v) > 0 {
		mergedUrl.SetParam(constant.REMOTE_TIMESTAMP_KEY, v)
		mergedUrl.SetParam(constant.TIMESTAMP_KEY, referenceUrl.GetParam(constant.TIMESTAMP_KEY, ""))
	}

	//finally execute methodConfigMergeFcn
	for _, method := range referenceUrl.Methods {
		for _, fcn := range methodConfigMergeFcn {
			fcn("methods." + method)
		}
	}

	return mergedUrl
}

// Clone ...
func (c *URL) Clone() *URL {
	newUrl := &URL{}
	copier.Copy(newUrl, c)
	newUrl.params = url.Values{}
	c.RangeParams(func(key, value string) bool {
		newUrl.SetParam(key, value)
		return true
	})
	return newUrl
}

func mergeNormalParam(mergedUrl *URL, referenceUrl *URL, paramKeys []string) []func(method string) {
	var methodConfigMergeFcn = []func(method string){}
	for _, paramKey := range paramKeys {
		if v := referenceUrl.GetParam(paramKey, ""); len(v) > 0 {
			mergedUrl.SetParam(paramKey, v)
		}
		methodConfigMergeFcn = append(methodConfigMergeFcn, func(method string) {
			if v := referenceUrl.GetParam(method+"."+paramKey, ""); len(v) > 0 {
				mergedUrl.SetParam(method+"."+paramKey, v)
			}
		})
	}
	return methodConfigMergeFcn
}<|MERGE_RESOLUTION|>--- conflicted
+++ resolved
@@ -309,7 +309,6 @@
 	//return c.ServiceKey()
 }
 
-<<<<<<< HEAD
 func (c *URL) ColonSeparatedKey() string {
 	intf := c.GetParam(constant.INTERFACE_KEY, strings.TrimPrefix(c.Path, "/"))
 	if intf == "" {
@@ -360,9 +359,7 @@
 	return urls
 }
 
-=======
 // ServiceKey ...
->>>>>>> c8b6fdd6
 func (c URL) ServiceKey() string {
 	intf := c.GetParam(constant.INTERFACE_KEY, strings.TrimPrefix(c.Path, "/"))
 	if intf == "" {
