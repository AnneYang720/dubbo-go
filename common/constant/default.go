--- conflicted
+++ resolved
@@ -32,11 +32,7 @@
 )
 
 const (
-<<<<<<< HEAD
-	DefaultLoadbalance      = "random"
-=======
 	DefaultLoadBalance      = "random"
->>>>>>> 9a12e994
 	DefaultRetries          = "2"
 	DefaultRetriesInt       = 2
 	DefaultProtocol         = "dubbo"
@@ -49,66 +45,16 @@
 	DefaultRestClient       = "resty"
 	DefaultRestServer       = "go-restful"
 	DefaultPort             = 20000
-<<<<<<< HEAD
-	DefaultMetadataport     = 20005
-)
-
-const (
-	DefaultKey              = "default"
-	PrefixDefaultKey        = "default."
-	DefaultServiceFilters   = EchoFilterKey + "," + MetricsFilterKey + "," + TokenFilterKey + "," + AccessLogFilterKey + "," + TpsLimitFilterKey + "," + GenericServiceFilterKey + "," + ExecuteLimitFilterKey + "," + GracefulShutdownProviderFilterKey
-	DefaultReferenceFilters = GracefulShutdownConsumerFilterKey
-	GenericReferenceFilters = GenericFilterKey
-	Generic                 = "$invoke"
-	Echo                    = "$echo"
-=======
 )
 
 const (
 	DefaultKey = "default"
 	Generic    = "$invoke"
 	Echo       = "$echo"
->>>>>>> 9a12e994
 )
 
 // default filters
 const (
-<<<<<<< HEAD
-	AnyValue          = "*"
-	AnyhostValue      = "0.0.0.0"
-	LocalHostValue    = "192.168.1.1"
-	RemoveValuePrefix = "-"
-)
-
-const (
-	ConfiguratorsCategory           = "configurators"
-	RouterCategory                  = "category"
-	DefaultCategory                 = ProviderCategory
-	DynamicConfiguratorsCategory    = "dynamicconfigurators"
-	AppDynamicConfiguratorsCategory = "appdynamicconfigurators"
-	ProviderCategory                = "providers"
-	ConsumerCategory                = "consumers"
-)
-
-const (
-	CommaSplitPattern = "\\s*[,]+\\s*"
-)
-
-const (
-	SimpleMetadataServiceName = "MetadataService"
-	DefaultRevision           = "N/A"
-)
-
-const (
-	ServiceDiscoveryDefaultGroup = "DEFAULT_GROUP"
-)
-
-const (
-	DefaultProviderConfFilePath = "../profiles/dev/server.yml"
-	DefaultConsumerConfFilePath = "../profiles/dev/client.yml"
-	DefaultLogConfFilePath      = "../profiles/dev/log.yml"
-	DefaultRouterConfFilePath   = "../profiles/dev/router.yml"
-=======
 	// DefaultServiceFilters defines default service filters, it is highly recommended
 	// that put the AdaptiveServiceProviderFilterKey at the end.
 	DefaultServiceFilters = EchoFilterKey + "," +
@@ -147,5 +93,4 @@
 
 const (
 	ServiceDiscoveryDefaultGroup = "DEFAULT_GROUP"
->>>>>>> 9a12e994
 )